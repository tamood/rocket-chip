--- conflicted
+++ resolved
@@ -10,16 +10,12 @@
         "source": "git@github.com:sifive/api-chisel3-sifive.git"
     },
     {
-<<<<<<< HEAD
-        "commit": "f1c4395bd608234fef5a60d8851036d1acb2382f",
-=======
-        "commit": "060b421ecec69c40ccc102b43f52980b6750a29a",
->>>>>>> 176c5e1d
+        "commit": "9a209b82022a18542260715bc7db777f68ab079f",
         "name": "chisel3",
         "source": "git@github.com:freechipsproject/chisel3.git"
     },
     {
-        "commit": "448febe5dc2293aca6ea0c688e9d3e3888cdae17",
+        "commit": "1b475c42ebfeb279c0fba013cadbb00545ecaa8f",
         "name": "firrtl",
         "source": "git@github.com:freechipsproject/firrtl.git"
     },
