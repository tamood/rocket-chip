[
    {
        "commit": "22ebeb54301ca85fa087180596d21fa56335fdbc",
        "name": "hardfloat",
        "source": "git@github.com:ucb-bar/berkeley-hardfloat.git"
    },
    {
        "commit": "dd3f744d72c45a606c4ed76da48fa44c1ee4de15",
        "name": "api-chisel3-sifive",
        "source": "git@github.com:sifive/api-chisel3-sifive.git"
    },
    {
        "commit": "21ea734d809395962a8d3195a76377f6e44308f3",
        "name": "chisel3",
        "source": "git@github.com:freechipsproject/chisel3.git"
    },
    {
<<<<<<< HEAD
        "commit": "8f56e69ce2254edfd2f959ad97947b94ab84b8fe",
=======
        "commit": "ff44a7fa485847c78d033ed9cc4cc86633f83296",
>>>>>>> 9f5e3c42
        "name": "firrtl",
        "source": "git@github.com:freechipsproject/firrtl.git"
    },
    {
        "commit": "77195ab12aefc373ca688e0a9c4d710c13191341",
        "name": "torture",
        "source": "git@github.com:ucb-bar/riscv-torture.git"
    },
    {
        "commit": "d619ca850846d2ec36da64bf8a28e7d9a3d9ed1b",
        "name": "api-config-chipsalliance",
        "source": "git@github.com:chipsalliance/api-config-chipsalliance.git"
    }
]<|MERGE_RESOLUTION|>--- conflicted
+++ resolved
@@ -15,11 +15,7 @@
         "source": "git@github.com:freechipsproject/chisel3.git"
     },
     {
-<<<<<<< HEAD
-        "commit": "8f56e69ce2254edfd2f959ad97947b94ab84b8fe",
-=======
         "commit": "ff44a7fa485847c78d033ed9cc4cc86633f83296",
->>>>>>> 9f5e3c42
         "name": "firrtl",
         "source": "git@github.com:freechipsproject/firrtl.git"
     },
