[
    {
        "commit": "f36127349c5303e32dcc97ccdd3b491f51ec60e9",
        "name": "hardfloat",
        "source": "git@github.com:ucb-bar/berkeley-hardfloat.git"
    },
    {
        "commit": "bddefa8c7eb36bdbd62ecaa13cf5c5bbff73c53f",
        "name": "api-chisel3-sifive",
        "source": "git@github.com:sifive/api-chisel3-sifive.git"
    },
    {
        "commit": "22f9c43cfd617407f687eb35154ea18f16626f5b",
        "name": "chisel3",
        "source": "git@github.com:freechipsproject/chisel3.git"
    },
    {
<<<<<<< HEAD
        "commit": "140a29a851a9e5b0b1cd486cc5ba53c3ff763f27",
=======
        "commit": "ad31c1143e609f5d870b0f655499cca08b15a1b2",
>>>>>>> 9f3a318d
        "name": "firrtl",
        "source": "git@github.com:freechipsproject/firrtl.git"
    },
    {
        "commit": "77195ab12aefc373ca688e0a9c4d710c13191341",
        "name": "torture",
        "source": "git@github.com:ucb-bar/riscv-torture.git"
    },
    {
        "commit": "d619ca850846d2ec36da64bf8a28e7d9a3d9ed1b",
        "name": "api-config-chipsalliance",
        "source": "git@github.com:chipsalliance/api-config-chipsalliance.git"
    }
]<|MERGE_RESOLUTION|>--- conflicted
+++ resolved
@@ -10,16 +10,12 @@
         "source": "git@github.com:sifive/api-chisel3-sifive.git"
     },
     {
-        "commit": "22f9c43cfd617407f687eb35154ea18f16626f5b",
+        "commit": "d83235f635e4b048c063c8314e1340bca2db395f",
         "name": "chisel3",
         "source": "git@github.com:freechipsproject/chisel3.git"
     },
     {
-<<<<<<< HEAD
-        "commit": "140a29a851a9e5b0b1cd486cc5ba53c3ff763f27",
-=======
-        "commit": "ad31c1143e609f5d870b0f655499cca08b15a1b2",
->>>>>>> 9f3a318d
+        "commit": "d0500b33167cad060a9325d68b939d41279f6c9c",
         "name": "firrtl",
         "source": "git@github.com:freechipsproject/firrtl.git"
     },
