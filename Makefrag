--- conflicted
+++ resolved
@@ -5,13 +5,11 @@
 
 MODEL ?= TestHarness
 PROJECT := rocketchip
-<<<<<<< HEAD
-export ROCKETCHIP_ADDONS ?= boom
-=======
 CFG_PROJECT := $(PROJECT)
->>>>>>> 90152769
 CXX ?= g++
 CXXFLAGS := -O1
+
+export ROCKETCHIP_ADDONS ?= boom
 
 SBT ?= java -Xmx2G -Xss8M -XX:MaxPermSize=256M -jar $(base_dir)/sbt-launch.jar
 SHELL := /bin/bash
