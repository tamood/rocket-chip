// See LICENSE.SiFive for license details.

package freechips.rocketchip.subsystem

import Chisel._
import freechips.rocketchip.config.{Field, Parameters}
import freechips.rocketchip.diplomacy._
import freechips.rocketchip.diplomaticobjectmodel.HasLogicalTreeNode
import freechips.rocketchip.diplomaticobjectmodel.logicaltree._
import freechips.rocketchip.tilelink.TLBusWrapper
import freechips.rocketchip.prci._
import freechips.rocketchip.util._


case object SystemBusKey extends Field[SystemBusParams]
case object FrontBusKey extends Field[FrontBusParams]
case object PeripheryBusKey extends Field[PeripheryBusParams]
case object ControlBusKey extends Field[PeripheryBusParams]
case object MemoryBusKey extends Field[MemoryBusParams]
case object BankedL2Key extends Field(BankedL2Params())

case object BuildSystemBus extends Field[Parameters => SystemBus](p => new SystemBus(p(SystemBusKey))(p))

case object SubsystemDriveAsyncClockGroupsKey extends Field[Option[ClockGroupDriverParameters]](Some(ClockGroupDriverParameters(1)))
case object AsyncClockGroupsKey extends Field[ClockGroupEphemeralNode](ClockGroupEphemeralNode()(ValName("async_clock_groups")))

/** BareSubsystem is the root class for creating a subsystem */
abstract class BareSubsystem(implicit p: Parameters) extends LazyModule with BindingScope {
  lazy val dts = DTS(bindingTree)
  lazy val dtb = DTB(dts)
  lazy val json = JSON(bindingTree)
}

abstract class BareSubsystemModuleImp[+L <: BareSubsystem](_outer: L) extends LazyModuleImp(_outer) {
  val outer = _outer
  ElaborationArtefacts.add("graphml", outer.graphML)
  ElaborationArtefacts.add("dts", outer.dts)
  ElaborationArtefacts.add("json", outer.json)
  ElaborationArtefacts.add("plusArgs", PlusArgArtefacts.serialize_cHeader)
  println(outer.dts)
}

/** These traits are intended to make it possible to configure to which
  * buses optional devices are attached, even after a subsystem has been instantiated.
  * Consider them experimental for now.
  */

trait Attachable extends LazyScope
    with HasLogicalTreeNode
    with HasBusAttachmentFunction { this: LazyModule =>
  implicit val p: Parameters
  implicit val asyncClockGroupsNode: ClockGroupEphemeralNode
  val ibus: InterruptBusWrapper
}

trait HasBusAttachmentFunction {
  type BusAttachmentFunction = PartialFunction[BaseSubsystemBusAttachment, TLBusWrapper]
  def attach: BusAttachmentFunction
}

<<<<<<< HEAD
trait HasBusAttachmentFunction {
  type BusAttachmentFunction = PartialFunction[BaseSubsystemBusAttachment, TLBusWrapper]
  def attach: BusAttachmentFunction
}

=======
>>>>>>> 21f9bf6f
/** This trait contains the cases matched in baseBusAttachmentFunc below.
  * Extend/override them to offer novel attachment locations in subclasses of BaseSubsystem.
  */
trait BaseSubsystemBusAttachment
case object SBUS extends BaseSubsystemBusAttachment
case object PBUS extends BaseSubsystemBusAttachment
case object FBUS extends BaseSubsystemBusAttachment
case object MBUS extends BaseSubsystemBusAttachment
case object CBUS extends BaseSubsystemBusAttachment

/** Base Subsystem class with no peripheral devices or ports added */
abstract class BaseSubsystem(implicit p: Parameters) extends BareSubsystem 
    with Attachable {

  override val module: BaseSubsystemModuleImp[BaseSubsystem]

  // These are wrappers around the standard buses available in all subsytems, where
  // peripherals, tiles, ports, and other masters and slaves can attach themselves.
  val ibus = new InterruptBusWrapper()
  val sbus = LazyModule(p(BuildSystemBus)(p))
  val pbus = LazyModule(new PeripheryBus(p(PeripheryBusKey), "subsystem_pbus"))
  val fbus = LazyModule(new FrontBus(p(FrontBusKey)))
  val mbus = LazyModule(new MemoryBus(p(MemoryBusKey)))
  val cbus = LazyModule(new PeripheryBus(p(ControlBusKey), "subsystem_cbus"))

  def attach: BusAttachmentFunction = {
    case SBUS => sbus
    case PBUS => pbus
    case FBUS => fbus
    case MBUS => mbus
    case CBUS => cbus
  }
<<<<<<< HEAD
=======

  implicit val asyncClockGroupsNode = p(AsyncClockGroupsKey)
  p(SubsystemDriveAsyncClockGroupsKey).foreach(_.driveFromImplicitClock(asyncClockGroupsNode))
>>>>>>> 21f9bf6f

  // Collect information for use in DTS
  lazy val topManagers = sbus.unifyManagers
  ResourceBinding {
    val managers = topManagers
    val max = managers.flatMap(_.address).map(_.max).max
    val width = ResourceInt((log2Ceil(max)+31) / 32)
    val model = p(DTSModel)
    val compat = p(DTSCompat)
    val devCompat = (model +: compat).map(s => ResourceString(s + "-dev"))
    val socCompat = (model +: compat).map(s => ResourceString(s + "-soc"))
    devCompat.foreach { Resource(ResourceAnchors.root, "compat").bind(_) }
    socCompat.foreach { Resource(ResourceAnchors.soc,  "compat").bind(_) }
    Resource(ResourceAnchors.root, "model").bind(ResourceString(model))
    Resource(ResourceAnchors.root, "width").bind(width)
    Resource(ResourceAnchors.soc,  "width").bind(width)
    Resource(ResourceAnchors.cpus, "width").bind(ResourceInt(1))

    managers.foreach { case manager =>
      val value = manager.toResource
      manager.resources.foreach { case resource =>
        resource.bind(value)
      }
    }
  }

  lazy val logicalTreeNode = new SubsystemLogicalTreeNode()
}


abstract class BaseSubsystemModuleImp[+L <: BaseSubsystem](_outer: L) extends BareSubsystemModuleImp(_outer) {
  private val mapping: Seq[AddressMapEntry] = Annotated.addressMapping(this, {
    outer.collectResourceAddresses.groupBy(_._2).toList.flatMap { case (key, seq) =>
      AddressRange.fromSets(key.address).map { r => AddressMapEntry(r, key.permissions, seq.map(_._1)) }
    }.sortBy(_.range)
  })

  Annotated.addressMapping(this, mapping)

  println("Generated Address Map")
  mapping.map(entry => println(entry.toString((outer.sbus.busView.bundle.addressBits-1)/4 + 1)))
  println("")

  ElaborationArtefacts.add("memmap.json", s"""{"mapping":[${mapping.map(_.toJSON).mkString(",")}]}""")

  // Confirm that all of memory was described by DTS
  private val dtsRanges = AddressRange.unify(mapping.map(_.range))
  private val allRanges = AddressRange.unify(outer.topManagers.flatMap { m => AddressRange.fromSets(m.address) })

  if (dtsRanges != allRanges) {
    println("Address map described by DTS differs from physical implementation:")
    AddressRange.subtract(allRanges, dtsRanges).foreach { case r =>
      println(s"\texists, but undescribed by DTS: ${r}")
    }
    AddressRange.subtract(dtsRanges, allRanges).foreach { case r =>
      println(s"\tdoes not exist, but described by DTS: ${r}")
    }
    println("")
  }
}<|MERGE_RESOLUTION|>--- conflicted
+++ resolved
@@ -58,14 +58,6 @@
   def attach: BusAttachmentFunction
 }
 
-<<<<<<< HEAD
-trait HasBusAttachmentFunction {
-  type BusAttachmentFunction = PartialFunction[BaseSubsystemBusAttachment, TLBusWrapper]
-  def attach: BusAttachmentFunction
-}
-
-=======
->>>>>>> 21f9bf6f
 /** This trait contains the cases matched in baseBusAttachmentFunc below.
   * Extend/override them to offer novel attachment locations in subclasses of BaseSubsystem.
   */
@@ -98,12 +90,9 @@
     case MBUS => mbus
     case CBUS => cbus
   }
-<<<<<<< HEAD
-=======
 
   implicit val asyncClockGroupsNode = p(AsyncClockGroupsKey)
   p(SubsystemDriveAsyncClockGroupsKey).foreach(_.driveFromImplicitClock(asyncClockGroupsNode))
->>>>>>> 21f9bf6f
 
   // Collect information for use in DTS
   lazy val topManagers = sbus.unifyManagers
