// See LICENSE.SiFive for license details.

package freechips.rocketchip.devices.debug

import Chisel._
import chisel3.experimental._
import freechips.rocketchip.config._
import freechips.rocketchip.diplomacy._
import freechips.rocketchip.regmapper._
import freechips.rocketchip.rocket.Instructions
import freechips.rocketchip.tilelink._
import freechips.rocketchip.interrupts._
import freechips.rocketchip.util._
import freechips.rocketchip.util.property._
import freechips.rocketchip.devices.debug.systembusaccess._
import freechips.rocketchip.diplomaticobjectmodel.logicaltree.DebugLogicalTreeNode
import freechips.rocketchip.diplomaticobjectmodel.model._

object DsbBusConsts {
  def sbAddrWidth = 12
  def sbIdWidth   = 10 

}

object DsbRegAddrs{

  // These are used by the ROM.
  def HALTED       = 0x100
  def GOING        = 0x104
  def RESUMING     = 0x108
  def EXCEPTION    = 0x10C

  def WHERETO      = 0x300
  // This needs to be aligned for up to lq/sq

  
  // This shows up in HartInfo, and needs to be aligned
  // to enable up to LQ/SQ instructions.
  def DATA         = 0x380

  // We want DATA to immediately follow PROGBUF so that we can
  // use them interchangeably. Leave another slot if there is an
  // implicit ebreak.
  def PROGBUF(cfg:DebugModuleParams) = {
    val tmp = DATA - (cfg.nProgramBufferWords * 4)
    if (cfg.hasImplicitEbreak) (tmp - 4) else tmp
  }
  // This is unused if hasImpEbreak is false, and just points to the end of the PROGBUF.
  def IMPEBREAK(cfg: DebugModuleParams) = { DATA - 4 }

  // We want abstract to be immediately before PROGBUF
  // because we auto-generate 2 instructions.
  def ABSTRACT(cfg:DebugModuleParams) = PROGBUF(cfg) - 8

  def FLAGS        = 0x400
  def ROMBASE      = 0x800
 
}

/** Enumerations used both in the hardware
  * and in the configuration specification.
  */

object DebugModuleAccessType extends scala.Enumeration {
  type DebugModuleAccessType = Value
  val Access8Bit, Access16Bit, Access32Bit, Access64Bit, Access128Bit = Value
}
import DebugModuleAccessType._

object DebugAbstractCommandError extends scala.Enumeration {
  type DebugAbstractCommandError = Value
  val Success, ErrBusy, ErrNotSupported, ErrException, ErrHaltResume = Value
}
import DebugAbstractCommandError._

object DebugAbstractCommandType extends scala.Enumeration {
  type DebugAbstractCommandType = Value
  val AccessRegister, QuickAccess  = Value
}
import DebugAbstractCommandType._

/** Parameters exposed to the top-level design, set based on
  * external requirements, etc.
  *
  *  This object checks that the parameters conform to the 
  *  full specification. The implementation which receives this
  *  object can perform more checks on what that implementation
  *  actually supports.
  *  nComponents : The number of components to support debugging.
  *  nDMIAddrSize : Size of the Debug Bus Address
  *  nAbstractDataWords: Number of 32-bit words for Abstract Commands
  *  nProgamBufferWords: Number of 32-bit words for Program Buffer
  *  hasBusMaster: Whether or not a bus master should be included
  *  maxSupportedSBAccess: Maximum transaction size supported by System Bus Access logic.
  *  supportQuickAccess : Whether or not to support the quick access command.
  *  supportHartArray : Whether or not to implement the hart array register (if >1 hart).
  *  hasImplicitEbreak: There is an additional RO program buffer word containing an ebreak
  **/
case class DebugModuleParams (
  nDMIAddrSize  : Int = 7,
  nProgramBufferWords: Int = 16,
  nAbstractDataWords : Int = 4,
  nScratch : Int = 1,
  hasBusMaster : Boolean = false,
  clockGate : Boolean = true,
  maxSupportedSBAccess : Int = 32,
  supportQuickAccess : Boolean = false,
  supportHartArray   : Boolean = true,
  nHaltGroups        : Int = 1,
  nExtTriggers       : Int = 0,
  hasImplicitEbreak : Boolean = false
) {

  require ((nDMIAddrSize >= 7) && (nDMIAddrSize <= 32), s"Legal DMIAddrSize is 7-32, not ${nDMIAddrSize}")

  require ((nAbstractDataWords  > 0)  && (nAbstractDataWords  <= 16), s"Legal nAbstractDataWords is 0-16, not ${nAbstractDataWords}")
  require ((nProgramBufferWords >= 0) && (nProgramBufferWords <= 16), s"Legal nProgramBufferWords is 0-16, not ${nProgramBufferWords}")

  require (nHaltGroups < 32, s"Legal nHaltGroups is 0-31, not ${nHaltGroups}")
  require (nExtTriggers <= 16, s"Legal nExtTriggers is 0-16, not ${nExtTriggers}")

  if (supportQuickAccess) {
    // TODO: Check that quick access requirements are met.
  }

}

object DefaultDebugModuleParams {

  def apply(xlen:Int /*TODO , val configStringAddr: Int*/): DebugModuleParams = {
    new DebugModuleParams().copy(
      nAbstractDataWords   = (if (xlen == 32) 1 else if (xlen == 64) 2 else 4),
      maxSupportedSBAccess = xlen
    )
  }
}


case object DebugModuleParams extends Field[DebugModuleParams]

/** Functional parameters exposed to the design configuration.
  *
  *  hartIdToHartSel: For systems where hart ids are not 1:1 with hartsel, provide the mapping.
  *  hartSelToHartId: Provide inverse mapping of the above
  **/
case class DebugModuleHartSelFuncs (
  hartIdToHartSel : (UInt) => UInt = (x:UInt) => x,
  hartSelToHartId : (UInt) => UInt = (x:UInt) => x
)

case object DebugModuleHartSelKey extends Field(DebugModuleHartSelFuncs())

class DebugExtTriggerOut (nExtTriggers: Int) extends Bundle {
  val req = Vec(nExtTriggers, Bool()).asOutput
  val ack = Vec(nExtTriggers, Bool()).asInput
}

class DebugExtTriggerIn (nExtTriggers: Int) extends Bundle {
  val req = Vec(nExtTriggers, Bool()).asInput
  val ack = Vec(nExtTriggers, Bool()).asOutput
}

class DebugExtTriggerIO () (implicit val p: Parameters) extends ParameterizedBundle()(p) {
  val out = new DebugExtTriggerOut(p(DebugModuleParams).nExtTriggers)
  val in  = new DebugExtTriggerIn (p(DebugModuleParams).nExtTriggers)
}

// *****************************************
// Module Interfaces
// 
// *****************************************

/* structure for passing hartsel between the "Outer" and "Inner"
 */

class DebugInternalBundle (val nComponents: Int)(implicit val p: Parameters) extends ParameterizedBundle()(p) {
  val resumereq    = Bool()
  val hartsel      = UInt(10.W)
  val ackhavereset = Bool()
  val hasel        = Bool()
  val hamask       = Vec(nComponents, Bool())
}

/* structure for top-level Debug Module signals which aren't the bus interfaces.
 */

class DebugCtrlBundle (nComponents: Int)(implicit val p: Parameters) extends ParameterizedBundle()(p) {
  val debugUnavail    = Vec(nComponents, Bool()).asInput
  val ndreset         = Bool(OUTPUT)
  val dmactive        = Bool(OUTPUT)
}

// *****************************************
// Debug Module 
// 
// *****************************************

/** Parameterized version of the Debug Module defined in the
  *  RISC-V Debug Specification 
  *  
  *  DebugModule is a slave to two asynchronous masters:
  *    The Debug Bus (DMI) -- This is driven by an external debugger
  *  
  *    The System Bus -- This services requests from the cores. Generally
  *                      this interface should only be active at the request
  *                      of the debugger, but the Debug Module may also 
  *                      provide the default MTVEC since it is mapped
  *                      to address 0x0.
  *  
  *  DebugModule is responsible for control registers and RAM, and
  *  Debug ROM. It runs partially off of the dmiClk (e.g. TCK) and
  *  the TL clock. Therefore, it is divided into "Outer" portion (running
  *  of off dmiClock and dmiReset) and "Inner" (running off tlClock and tlReset).
  *  This allows DMCONTROL.haltreq, hartsel, hasel, hawindowsel, hawindow, dmactive,
  *  and ndreset to be modified even while the Core is in reset or not being clocked.
  *  Not all reads from the Debugger to the Debug Module will actually complete
  *  in these scenarios either, they will just block until tlClock and tlReset
  *  allow them to complete. This is not strictly necessary for 
  *  proper debugger functionality.
  */

// Local reg mapper function : Notify when written, but give the value as well.  
object WNotifyWire {
  def apply(n: Int, value: UInt, set: Bool, name: String, desc: String) : RegField = {
    RegField(n, UInt(0), RegWriteFn((valid, data) => {
      set := valid
      value := data
      Bool(true)
    }), Some(RegFieldDesc(name = name, desc = desc,
      access = RegFieldAccessType.W)))
  }
}

// Local reg mapper function : Notify when accessed either as read or write.
object RWNotify {
    def apply (n: Int, rVal: UInt, wVal: UInt, rNotify: Bool, wNotify: Bool, desc: Option[RegFieldDesc] = None): RegField = {
      RegField(n,
        RegReadFn ((ready)       => {rNotify := ready ; (Bool(true), rVal)}),
        RegWriteFn((valid, data) => {
          wNotify := valid
          when (valid) {wVal := data}
          Bool(true)
        }
        ), desc)
    }
}

class TLDebugModuleOuter(device: Device)(implicit p: Parameters) extends LazyModule {

  // For Shorter Register Names
  import DMI_RegAddrs._

  val cfg = p(DebugModuleParams)

  val intnode = IntNexusNode(
    sourceFn       = { _ => IntSourcePortParameters(Seq(IntSourceParameters(1, Seq(Resource(device, "int"))))) },
    sinkFn         = { _ => IntSinkPortParameters(Seq(IntSinkParameters())) },
    outputRequiresInput = false)

  val dmiNode = TLRegisterNode (
    address = AddressSet.misaligned(DMI_DMCONTROL   << 2, 4) ++
              AddressSet.misaligned(DMI_HAWINDOWSEL << 2, 4) ++
              AddressSet.misaligned(DMI_HAWINDOW    << 2, 4),
    device = device,
    beatBytes = 4,
    executable = false
  )

  lazy val module = new LazyModuleImp(this) {
    require (intnode.edges.in.size == 0, "Debug Module does not accept interrupts")

    val nComponents = intnode.out.size
    val supportHartArray = cfg.supportHartArray && (nComponents > 1)    // no hart array if only one hart

    val io = IO(new Bundle {
      val ctrl = (new DebugCtrlBundle(nComponents))
      val innerCtrl = new DecoupledIO(new DebugInternalBundle(nComponents))
      val hgDebugInt = Vec(nComponents, Bool()).asInput
    })

    //----DMCONTROL (The whole point of 'Outer' is to maintain this register on dmiClock (e.g. TCK) domain, so that it
    //               can be written even if 'Inner' is not being clocked or is in reset. This allows halting
    //               harts while the rest of the system is in reset. It doesn't really allow any other
    //               register accesses, which will keep returning 'busy' to the debugger interface.

    val DMCONTROLReset = Wire(init = (new DMCONTROLFields().fromBits(0.U)))
    val DMCONTROLNxt = Wire(init = new DMCONTROLFields().fromBits(0.U))

    val DMCONTROLReg = Wire(init = new DMCONTROLFields().fromBits(AsyncResetReg(updateData = DMCONTROLNxt.asUInt,
      resetData = BigInt(0),
      enable = true.B,
      name = "DMCONTROL"
    )))

    val DMCONTROLRdData = Wire(init = DMCONTROLReg)

    val DMCONTROLWrDataVal = Wire(init = 0.U(32.W))
    val DMCONTROLWrData = (new DMCONTROLFields()).fromBits(DMCONTROLWrDataVal)
    val DMCONTROLWrEn   = Wire(init = false.B)
    val DMCONTROLRdEn   = Wire(init = false.B)

    val dmactive = DMCONTROLReg.dmactive

    DMCONTROLNxt := DMCONTROLReg
    when (~dmactive) {
      DMCONTROLNxt := DMCONTROLReset
    } .otherwise {
      when (DMCONTROLWrEn) {
        DMCONTROLNxt.ndmreset     := DMCONTROLWrData.ndmreset
        DMCONTROLNxt.hartsello    := DMCONTROLWrData.hartsello
        DMCONTROLNxt.haltreq      := DMCONTROLWrData.haltreq
        DMCONTROLNxt.resumereq    := DMCONTROLWrData.resumereq
        DMCONTROLNxt.ackhavereset := DMCONTROLWrData.ackhavereset
        DMCONTROLNxt.hasel        := (if (supportHartArray) DMCONTROLWrData.hasel else false.B)
      }
    }

    // Put this last to override its own effects.
    when (DMCONTROLWrEn) {
      DMCONTROLNxt.dmactive := DMCONTROLWrData.dmactive
    }

    //--------------------------------------------------------------
    // Hart array mask and window
    //  HAMASK is 1 bit per component
    //  HAWINDOWSEL selects a 32-bit slice of HAMASK to be visible for read/write in HAWINDOW
    //--------------------------------------------------------------
    val hamask = Wire(init = Vec.fill(nComponents){false.B})
    def haWindowSize = 32

      // The following need to be declared even if supportHartArray is false due to reference
      // at compile time by dmiNode.regmap
    val HAWINDOWSELRdData = Wire(init = (new HAWINDOWSELFields()).fromBits(0.U))
    val HAWINDOWSELWrDataVal = Wire(init = 0.U(32.W))
    val HAWINDOWSELWrData = (new HAWINDOWSELFields()).fromBits(HAWINDOWSELWrDataVal)
    val HAWINDOWSELWrEn   = Wire(init = false.B)
    val HAWINDOWSELRdEn   = Wire(init = false.B)

    val HAWINDOWRdData = Wire(init = (new HAWINDOWFields()).fromBits(0.U))
    val HAWINDOWWrDataVal = Wire(init = 0.U(32.W))
    val HAWINDOWWrData = (new HAWINDOWFields()).fromBits(HAWINDOWWrDataVal)
    val HAWINDOWWrEn   = Wire(init = false.B)
    val HAWINDOWRdEn   = Wire(init = false.B)

    if (supportHartArray) {
      val HAWINDOWSELReset = Wire(init = (new HAWINDOWSELFields().fromBits(0.U)))
      val HAWINDOWSELNxt = Wire(init = (new HAWINDOWSELFields().fromBits(0.U)))
      val HAWINDOWSELReg = Wire(init = new HAWINDOWSELFields().fromBits(AsyncResetReg(updateData = HAWINDOWSELNxt.asUInt,
        resetData = 0,
        enable = true.B,
        name = "HAWINDOWSELReg"
      )))

      HAWINDOWSELRdData := HAWINDOWSELReg
      HAWINDOWSELNxt := HAWINDOWSELReg
      when (~dmactive) {
        HAWINDOWSELNxt := HAWINDOWSELReset
      } .otherwise {
        when (HAWINDOWSELWrEn) {
            // Unneeded upper bits of HAWINDOWSEL are tied to 0.  Entire register is 0 if all harts fit in one window
          if (nComponents > haWindowSize) {
            HAWINDOWSELNxt.hawindowsel := HAWINDOWSELWrData.hawindowsel & (log2Up(nComponents) - 5).U
          } else {
            HAWINDOWSELNxt.hawindowsel := 0.U
          }
        }
      }

      val numHAMASKSlices = ((nComponents - 1)/haWindowSize)+1
      HAWINDOWRdData.maskdata := 0.U     // default, overridden below
      for (ii <- 0 until numHAMASKSlices) {
        val sliceMask = if (nComponents > ((ii*haWindowSize) + haWindowSize-1)) 0xFFFFFFFF  // All harts in this slice exist
                        else (1<<(nComponents - (ii*haWindowSize))) - 1         // Partial last slice
        val HAMASKRst = Wire(init = (new HAWINDOWFields().fromBits(0.U)))
        val HAMASKNxt = Wire(init = (new HAWINDOWFields().fromBits(0.U)))
        val HAMASKReg = Wire(init = Vec(AsyncResetReg(updateData = HAMASKNxt.asUInt,
          resetData = 0,
          enable = true.B,
          name = s"HAMASKReg${ii}")))

        when (ii.U === HAWINDOWSELReg.hawindowsel) {
          HAWINDOWRdData.maskdata := HAMASKReg.asUInt & sliceMask.U
        }

        HAMASKNxt.maskdata := HAMASKReg.asUInt
        when (~dmactive) {
          HAMASKNxt := HAMASKRst
        }.otherwise {
          when (HAWINDOWWrEn && (ii.U === HAWINDOWSELReg.hawindowsel)) {
            HAMASKNxt.maskdata := HAWINDOWWrData.maskdata
          }
        }

         // drive each slice of hamask with stored HAMASKReg or with new value being written
        for (jj <- 0 until haWindowSize) {
          if (((ii*haWindowSize) + jj) < nComponents) {
            val tempWrData = HAWINDOWWrData.maskdata.asBools
            val tempMaskReg = HAMASKReg.asUInt.asBools
            when (HAWINDOWWrEn && (ii.U === HAWINDOWSELReg.hawindowsel)) {
              hamask(ii*haWindowSize + jj) := tempWrData(jj)
            }.otherwise {
              hamask(ii*haWindowSize + jj) := tempMaskReg(jj)
            }
          }
        }
      }
    }

    //--------------------------------------------------------------
    // DMI register decoder for Outer
    //--------------------------------------------------------------
      // regmap addresses are byte offsets from lowest address
    def DMI_DMCONTROL_OFFSET   = 0
    def DMI_HAWINDOWSEL_OFFSET = ((DMI_HAWINDOWSEL - DMI_DMCONTROL) << 2)
    def DMI_HAWINDOW_OFFSET    = ((DMI_HAWINDOW - DMI_DMCONTROL) << 2)

    val omRegMap = dmiNode.regmap(
      DMI_DMCONTROL_OFFSET   -> Seq(RWNotify(32, DMCONTROLRdData.asUInt(),
        DMCONTROLWrDataVal, DMCONTROLRdEn, DMCONTROLWrEn, Some(RegFieldDesc("dmi_dmcontrol", "", reset=Some(0))))),
      DMI_HAWINDOWSEL_OFFSET -> (if (supportHartArray) Seq(RWNotify(32, HAWINDOWSELRdData.asUInt(),
        HAWINDOWSELWrDataVal, HAWINDOWSELRdEn, HAWINDOWSELWrEn, Some(RegFieldDesc("dmi_hawindowsel", "", reset=Some(0))))) else Nil),
      DMI_HAWINDOW_OFFSET    -> (if (supportHartArray) Seq(RWNotify(32, HAWINDOWRdData.asUInt(),
        HAWINDOWWrDataVal, HAWINDOWRdEn, HAWINDOWWrEn, Some(RegFieldDesc("dmi_hawindow", "", reset=Some(0))))) else Nil)
    )

    //--------------------------------------------------------------
    // Interrupt Registers
    //--------------------------------------------------------------

    val debugIntNxt = Wire(init = Vec.fill(nComponents){false.B})
    val debugIntRegs = Wire(init = Vec(AsyncResetReg(updateData = debugIntNxt.asUInt,
      resetData = 0,
      enable = true.B,
      name = "debugInterrupts").asBools))

    debugIntNxt := debugIntRegs

    val (intnode_out, _) = intnode.out.unzip
    for (component <- 0 until nComponents) {
      intnode_out(component)(0) := debugIntRegs(component) | io.hgDebugInt(component)
    }

    // Halt request registers are set & cleared by writes to DMCONTROL.haltreq
    // resumereq also causes the core to execute a 'dret',
    // so resumereq is passed through to Inner.
    // hartsel/hasel/hamask must also be used by the DebugModule state machine,
    // so it is passed to Inner.
    // It is true that there is no backpressure -- writes
    // which occur 'too fast' will be dropped.

    for (component <- 0 until nComponents) {
      when (~dmactive) {
        debugIntNxt(component) := false.B
      }. otherwise {
        when (DMCONTROLWrEn && ((DMCONTROLWrData.hartsello === component.U)
          || (if (supportHartArray) DMCONTROLWrData.hasel && hamask(component) else false.B))) {
          debugIntNxt(component) := DMCONTROLWrData.haltreq
        }
      }
    }

    io.innerCtrl.valid := DMCONTROLWrEn | (HAWINDOWWrEn & supportHartArray.B)
    io.innerCtrl.bits.hartsel      := Mux(DMCONTROLWrEn, DMCONTROLWrData.hartsello, DMCONTROLReg.hartsello)
    io.innerCtrl.bits.resumereq    := DMCONTROLWrEn & DMCONTROLWrData.resumereq    // This bit is W1
    io.innerCtrl.bits.ackhavereset := DMCONTROLWrEn & DMCONTROLWrData.ackhavereset
    if (supportHartArray) {
      io.innerCtrl.bits.hasel        := Mux(DMCONTROLWrEn, DMCONTROLWrData.hasel, DMCONTROLReg.hasel)
      io.innerCtrl.bits.hamask       := hamask
    }

    io.ctrl.ndreset := DMCONTROLReg.ndmreset
    io.ctrl.dmactive := DMCONTROLReg.dmactive

  }
}

class TLDebugModuleOuterAsync(device: Device)(implicit p: Parameters) extends LazyModule {

  val dmi2tl = LazyModule(new DMIToTL())
  val dmiXbar = LazyModule (new TLXbar())

  val dmOuter = LazyModule( new TLDebugModuleOuter(device))
  val intnode = IntSyncCrossingSource(alreadyRegistered = true) :*= dmOuter.intnode

  val dmiInnerNode = TLAsyncCrossingSource() := dmiXbar.node

  dmiXbar.node := dmi2tl.node
  dmOuter.dmiNode := dmiXbar.node
  
  lazy val module = new LazyModuleImp(this) {

    val nComponents = dmOuter.intnode.edges.out.size

    val io = IO(new Bundle {
      val dmi   = new DMIIO()(p).flip()
      val ctrl = new DebugCtrlBundle(nComponents)
      val innerCtrl = new AsyncBundle(new DebugInternalBundle(nComponents), AsyncQueueParams.singleton())
      val hgDebugInt = Vec(nComponents, Bool()).asInput
    })

    dmi2tl.module.io.dmi <> io.dmi

    io.ctrl <> dmOuter.module.io.ctrl
    io.innerCtrl := ToAsyncBundle(dmOuter.module.io.innerCtrl, AsyncQueueParams.singleton())
    dmOuter.module.io.hgDebugInt := io.hgDebugInt
  }
}

class TLDebugModuleInner(device: Device, getNComponents: () => Int, beatBytes: Int)(implicit p: Parameters) extends LazyModule
{

  // For Shorter Register Names
  import DMI_RegAddrs._

  val cfg = p(DebugModuleParams)
  val hartSelFuncs = p(DebugModuleHartSelKey)

  val dmiNode = TLRegisterNode(
       // Address is range 0 to 0x1FF except DMCONTROL, HAWINDOWSEL, HAWINDOW which are handled by Outer
    address = AddressSet.misaligned(0, DMI_DMCONTROL << 2) ++
              AddressSet.misaligned((DMI_DMCONTROL + 1) << 2, ((DMI_HAWINDOWSEL << 2) - ((DMI_DMCONTROL + 1) << 2))) ++
              AddressSet.misaligned((DMI_HAWINDOW + 1) << 2, (0x200 - ((DMI_HAWINDOW + 1) << 2))),
    device = device,
    beatBytes = 4,
    executable = false
  )

  val tlNode = TLRegisterNode(
    address=Seq(AddressSet(0, 0xFFF)), // This is required for correct functionality, it's not configurable.
    device=device,
    beatBytes=beatBytes,
    executable=true
  )

  val sb2tlOpt = cfg.hasBusMaster.option(LazyModule(new SBToTL()))

  // If we want to support custom registers read through Abstract Commands,
  // provide a place to bring them into the debug module. What this connects
  // to is up to the implementation.
  val customNode = new DebugCustomSink()

  lazy val module = new LazyModuleImp(this){
    val nComponents = getNComponents()
    Annotated.params(this, cfg)
    val supportHartArray = cfg.supportHartArray & (nComponents > 1)
    val nExtTriggers = cfg.nExtTriggers
    val nHaltGroups = if ((nComponents > 1) | (nExtTriggers > 0)) cfg.nHaltGroups
      else 0  // no halt groups possible if single hart with no external triggers

    val io = IO(new Bundle {
      val dmactive = Bool(INPUT)
      val innerCtrl = (new DecoupledIO(new DebugInternalBundle(nComponents))).flip
      val debugUnavail = Vec(nComponents, Bool()).asInput
      val hgDebugInt = Vec(nComponents, Bool()).asOutput
      val extTrigger = (nExtTriggers > 0).option(new DebugExtTriggerIO())
    })


    //--------------------------------------------------------------
    // Import constants for shorter variable names
    //--------------------------------------------------------------

    import DMI_RegAddrs._
    import DsbRegAddrs._
    import DsbBusConsts._
    import DMIConsts._

    //--------------------------------------------------------------
    // Sanity Check Configuration For this implementation.
    //--------------------------------------------------------------

    require (cfg.supportQuickAccess == false, "No Quick Access support yet")
    require ((nHaltGroups > 0) || (nExtTriggers == 0), "External triggers require at least 1 halt group")

    //--------------------------------------------------------------
    // Register & Wire Declarations (which need to be pre-declared)
    //--------------------------------------------------------------

    val haltedBitRegs    = RegInit(Vec.fill(nComponents){false.B})
    val resumeReqRegs    = RegInit(Vec.fill(nComponents){false.B})
    val haveResetBitRegs = RegInit(Vec.fill(nComponents){true.B})

    // --- regmapper outputs

    val hartHaltedWrEn       = Wire(Bool())
    val hartHaltedId         = Wire(UInt(sbIdWidth.W))
    val hartGoingWrEn        = Wire(Bool())
    val hartGoingId          = Wire(UInt(sbIdWidth.W))
    val hartResumingWrEn     = Wire(Bool())
    val hartResumingId       = Wire(UInt(sbIdWidth.W))
    val hartExceptionWrEn    = Wire(Bool())
    val hartExceptionId      = Wire(UInt(sbIdWidth.W))

    val dmiProgramBufferRdEn = Wire(init = Vec.fill(cfg.nProgramBufferWords * 4){false.B})
    val dmiProgramBufferAccessLegal = Wire(init = false.B)
    val dmiProgramBufferWrEnMaybe = Wire(init = Vec.fill(cfg.nProgramBufferWords * 4){false.B})

    val dmiAbstractDataRdEn = Wire(init = Vec.fill(cfg.nAbstractDataWords * 4){false.B})
    val dmiAbstractDataAccessLegal = Wire (init = false.B)
    val dmiAbstractDataWrEnMaybe = Wire(init = Vec.fill(cfg.nAbstractDataWords * 4){false.B})

    //--------------------------------------------------------------
    // Registers coming from 'CONTROL' in Outer
    //--------------------------------------------------------------

    val selectedHartReg = RegInit(0.U(10.W))
      // hamaskFull is a vector of all selected harts including hartsel, whether or not supportHartArray is true
    val hamaskFull = Wire(init = Vec.fill(nComponents){false.B})

    when (io.innerCtrl.fire()){
      selectedHartReg := io.innerCtrl.bits.hartsel
    }

    if (supportHartArray) {
      val hamaskZero = Wire(init = Vec.fill(nComponents){false.B})
      val hamaskReg = RegInit(Vec.fill(nComponents){false.B})
      when (io.innerCtrl.fire()){
        hamaskReg := Mux(io.innerCtrl.bits.hasel, io.innerCtrl.bits.hamask, hamaskZero)
      }
      hamaskFull := hamaskReg
    }

    when (selectedHartReg < nComponents.U) {
      hamaskFull(selectedHartReg) := true.B
    }

    io.innerCtrl.ready := true.B

     // Construct a Vec from io.innerCtrl fields indicating whether each hart is being selected in this write
     // A hart may be selected by hartsel field or by hart array
    val hamaskWrSel = Wire(init = Vec.fill(nComponents){false.B})
    for (component <- 0 until nComponents ) {
      hamaskWrSel(component) := ((io.innerCtrl.bits.hartsel === component.U) ||
        (if (supportHartArray) io.innerCtrl.bits.hasel && io.innerCtrl.bits.hamask(component) else false.B))
    }

    //--------------------------------------------------------------
    // DMI Registers
    //--------------------------------------------------------------

    //----DMSTATUS

    val DMSTATUSRdData = Wire(init = (new DMSTATUSFields()).fromBits(0.U))
    DMSTATUSRdData.authenticated := true.B // Not implemented
    DMSTATUSRdData.version       := 2.U    // Version 0.13

    val resumereq = io.innerCtrl.fire() && io.innerCtrl.bits.resumereq

    DMSTATUSRdData.anynonexistent := (selectedHartReg >= nComponents.U)   // only hartsel can be nonexistent
       // all harts nonexistent if hartsel is out of range and there are no harts selected in the hart array
    DMSTATUSRdData.allnonexistent := (selectedHartReg >= nComponents.U) & (~hamaskFull.reduce(_ | _))

    when (~DMSTATUSRdData.allnonexistent) {  // if no existent harts selected, all other status is false
      DMSTATUSRdData.anyunavail   := (io.debugUnavail &  hamaskFull).reduce(_ | _)
      DMSTATUSRdData.anyhalted    := ((~io.debugUnavail &  haltedBitRegs) &  hamaskFull).reduce(_ | _)
      DMSTATUSRdData.anyrunning   := ((~io.debugUnavail & ~haltedBitRegs) &  hamaskFull).reduce(_ | _)
      DMSTATUSRdData.anyhavereset := (haveResetBitRegs &  hamaskFull).reduce(_ | _)
      DMSTATUSRdData.anyresumeack := (~resumeReqRegs &  hamaskFull).reduce(_ | _)
      when (~DMSTATUSRdData.anynonexistent) {  // if one hart is nonexistent, no 'all' status is set
        DMSTATUSRdData.allunavail   := (io.debugUnavail | ~hamaskFull).reduce(_ & _)
        DMSTATUSRdData.allhalted    := ((~io.debugUnavail &  haltedBitRegs) | ~hamaskFull).reduce(_ & _)
        DMSTATUSRdData.allrunning   := ((~io.debugUnavail & ~haltedBitRegs) | ~hamaskFull).reduce(_ & _)
        DMSTATUSRdData.allhavereset := (haveResetBitRegs | ~hamaskFull).reduce(_ & _)
        DMSTATUSRdData.allresumeack := (~resumeReqRegs | ~hamaskFull).reduce(_ & _)
      }
    }

    for (component <- 0 until nComponents ) {
      when (io.innerCtrl.fire() && io.innerCtrl.bits.ackhavereset && hamaskWrSel(component)) {
        haveResetBitRegs(component) := false.B
      }
    }

    //----DMCS2 (Halt Groups)

    val DMCS2RdData = Wire(init = (new DMCS2Fields()).fromBits(0.U))
    val DMCS2WrDataVal = Wire(init = 0.U(32.W))
    val DMCS2WrEn   = Wire(init = false.B)
    val DMCS2RdEn   = Wire(init = false.B)
    val hgDebugInt  = Wire(Vec.fill(nComponents){false.B})

    if (nHaltGroups > 0) {
      val DMCS2WrData = (new DMCS2Fields()).fromBits(DMCS2WrDataVal)
      val hgBits = log2Up(nHaltGroups)
       // hgParticipate: Each entry indicates which hg that entity belongs to (1 to nHartGroups). 0 means no hg assigned.
      val hgParticipateHart = RegInit(Vec(Seq.fill(nComponents)(0.U(hgBits.W))))
      val hgParticipateTrig = if (nExtTriggers > 0) RegInit(Vec(Seq.fill(nExtTriggers)(0.U(hgBits.W)))) else Nil

      for (component <- 0 until nComponents) {
        when (~io.dmactive) {
          hgParticipateHart(component) := 0.U
        }.otherwise {
          when (DMCS2WrEn & DMCS2WrData.hgwrite & ~DMCS2WrData.hgselect &
              hamaskFull(component) & (DMCS2WrData.haltgroup <= nHaltGroups.U)) {
            hgParticipateHart(component) := DMCS2WrData.haltgroup
          }
        }
      }
      DMCS2RdData.haltgroup := hgParticipateHart(selectedHartReg)

      if (nExtTriggers > 0) {
        val hgSelect = RegInit(false.B)

        when (~io.dmactive) {
          hgSelect := false.B
        }.otherwise {
           when (DMCS2WrEn) {
             hgSelect := DMCS2WrData.hgselect
           }
        }

        for (trigger <- 0 until nExtTriggers) {
          when (~io.dmactive) {
            hgParticipateTrig(trigger) := 0.U
          }.otherwise {
            when (DMCS2WrEn & DMCS2WrData.hgwrite & DMCS2WrData.hgselect &
                (DMCS2WrData.exttrigger === trigger.U) & (DMCS2WrData.haltgroup <= nHaltGroups.U)) {
              hgParticipateTrig(trigger) := DMCS2WrData.haltgroup
            }
          }
        }

        DMCS2RdData.hgselect := hgSelect
        when (hgSelect) {
          DMCS2RdData.haltgroup := hgParticipateTrig(0)
        }

        // If there is only 1 ext trigger, then the exttrigger field is fixed at 0
        // Otherwise, instantiate a register with only the number of bits required

        if (nExtTriggers > 1) {
          val trigBits = log2Up(nExtTriggers-1)
          val hgExtTrigger = RegInit(0.U(trigBits.W))
          when (~io.dmactive) {
            hgExtTrigger := 0.U
          }.otherwise {
            when (DMCS2WrEn & (DMCS2WrData.exttrigger < nExtTriggers.U)) {
               hgExtTrigger := DMCS2WrData.exttrigger
            }
          }

          DMCS2RdData.exttrigger := hgExtTrigger
          when (hgSelect) {
            DMCS2RdData.haltgroup := hgParticipateTrig(hgExtTrigger)
          }
        }
      }

      // Halt group state machine
      //  IDLE:  Go to FIRED when any hart in this hg writes to HALTED while its HaltedBitRegs=0
      //                     or when any trigin assigned to this hg occurs
      //  FIRED: Back to IDLE when all harts in this hg have set their haltedBitRegs
      //                     and all trig out in this hg have been acknowledged

      val hgFired = RegInit(Vec.fill(nHaltGroups+1){false.B})
      val hgHartFiring     = Wire(init = Vec.fill(nHaltGroups+1){false.B})     // which hg's are firing due to hart halting
      val hgTrigFiring     = Wire(init = Vec.fill(nHaltGroups+1){false.B})     // which hg's are firing due to trig in
      val hgHartsAllHalted = Wire(init = Vec.fill(nHaltGroups+1){false.B})     // in which hg's have all harts halted
      val hgTrigsAllAcked  = Wire(init = Vec.fill(nHaltGroups+1){ true.B})     // in which hg's have all trigouts been acked

      io.extTrigger.foreach {extTrigger =>
        val trigInReq  = SynchronizerShiftReg(extTrigger.in.req,  3, Some("dm_extTriggerInReqSync"))
        val trigOutAck = SynchronizerShiftReg(extTrigger.out.ack, 3, Some("dm_extTriggerOutAckSync"))
        for (hg <- 1 to nHaltGroups) {
          hgTrigFiring(hg) := (trigInReq & ~RegNext(trigInReq) & hgParticipateTrig.map(_ === hg.U)).reduce(_ | _)
          hgTrigsAllAcked(hg) := (trigOutAck | hgParticipateTrig.map(_ =/= hg.U)).reduce(_ & _)
        }
        extTrigger.in.ack := trigInReq        // acknowledge all trig in
      }

      for (hg <- 1 to nHaltGroups) {
        hgHartFiring(hg) := hartHaltedWrEn & ~haltedBitRegs(hartHaltedId) & (hgParticipateHart(hartSelFuncs.hartIdToHartSel(hartHaltedId)) === hg.U)
        hgHartsAllHalted(hg) := (haltedBitRegs | hgParticipateHart.map(_ =/= hg.U)).reduce(_ & _)

        when (~io.dmactive) {
          hgFired(hg) := false.B
        }.elsewhen (~hgFired(hg) & (hgHartFiring(hg) | hgTrigFiring(hg))) {
          hgFired(hg) := true.B
        }.elsewhen ( hgFired(hg) & hgHartsAllHalted(hg) & hgTrigsAllAcked(hg)) {
          hgFired(hg) := false.B
        }
      }

      // For each hg that has fired, assert debug interrupt to each hart in that hg
      for (component <- 0 until nComponents) {
        hgDebugInt(component) := hgFired(hgParticipateHart(component))
      }

      // For each hg that has fired, assert trigger out for all external triggers in that hg
      io.extTrigger.foreach {extTrigger =>
        for (trig <- 0 until nExtTriggers) {
          extTrigger.out.req(trig) := hgFired(hgParticipateTrig(trig))
        }
      }
    }
    io.hgDebugInt := hgDebugInt


    //TODO
    DMSTATUSRdData.confstrptrvalid := false.B

    DMSTATUSRdData.impebreak := (cfg.hasImplicitEbreak).B

    //----HARTINFO

    val HARTINFORdData = Wire (init = (new HARTINFOFields()).fromBits(0.U))
    HARTINFORdData.dataaccess  := true.B
    HARTINFORdData.datasize    := cfg.nAbstractDataWords.U
    HARTINFORdData.dataaddr    := DsbRegAddrs.DATA.U
    HARTINFORdData.nscratch    := cfg.nScratch.U

    //----HALTSUM*
    val numHaltedStatus = ((nComponents - 1) / 32) + 1
    val haltedStatus   = Wire(Vec(numHaltedStatus, Bits(width = 32)))

    for (ii <- 0 until numHaltedStatus) {
      haltedStatus(ii) := Cat(haltedBitRegs.slice(ii * 32, (ii + 1) * 32).reverse)
    }

    val haltedSummary = Cat(haltedStatus.map(_.orR).reverse)
    val HALTSUM1RdData = (new HALTSUM1Fields()).fromBits(haltedSummary)

    val selectedHaltedStatus = Mux((selectedHartReg >> 5) > numHaltedStatus.U, 0.U, haltedStatus(selectedHartReg >> 5))
    val HALTSUM0RdData = (new HALTSUM0Fields()).fromBits(selectedHaltedStatus)

    // Since we only support 1024 harts, we don't implement HALTSUM2 or HALTSUM3

    //----ABSTRACTCS

    val ABSTRACTCSReset = Wire(init = (new ABSTRACTCSFields()).fromBits(0.U))
    ABSTRACTCSReset.datacount   := cfg.nAbstractDataWords.U
    ABSTRACTCSReset.progbufsize := cfg.nProgramBufferWords.U

    val ABSTRACTCSReg       = Reg(new ABSTRACTCSFields())
    val ABSTRACTCSWrDataVal = Wire(init = 0.U(32.W))
    val ABSTRACTCSWrData    = (new ABSTRACTCSFields()).fromBits(ABSTRACTCSWrDataVal)
    val ABSTRACTCSRdData    = Wire(init = ABSTRACTCSReg)

    val ABSTRACTCSRdEn = Wire(init = false.B)
    val ABSTRACTCSWrEnMaybe = Wire(init = false.B)

    val ABSTRACTCSWrEnLegal = Wire(init = false.B)
    val ABSTRACTCSWrEn      = ABSTRACTCSWrEnMaybe && ABSTRACTCSWrEnLegal

    val errorBusy        = Wire(init = false.B)
    val errorException   = Wire(init = false.B)
    val errorUnsupported = Wire(init = false.B)
    val errorHaltResume  = Wire(init = false.B)

    when(~io.dmactive){
      ABSTRACTCSReg := ABSTRACTCSReset
    }.otherwise {
      when (errorBusy){
        ABSTRACTCSReg.cmderr := DebugAbstractCommandError.ErrBusy.id.U
      }.elsewhen (errorException) {
        ABSTRACTCSReg.cmderr := DebugAbstractCommandError.ErrException.id.U
      }.elsewhen (errorUnsupported) {
        ABSTRACTCSReg.cmderr := DebugAbstractCommandError.ErrNotSupported.id.U
      }.elsewhen (errorHaltResume) {
        ABSTRACTCSReg.cmderr := DebugAbstractCommandError.ErrHaltResume.id.U
      }.otherwise {
        when (ABSTRACTCSWrEn){
          ABSTRACTCSReg.cmderr := ABSTRACTCSReg.cmderr & ~(ABSTRACTCSWrData.cmderr);
        }
      }
    }

    // For busy, see below state machine.
    val abstractCommandBusy = Wire(init = true.B)
    ABSTRACTCSRdData.busy := abstractCommandBusy

    //---- ABSTRACTAUTO

    val ABSTRACTAUTOReset     = Wire(init = (new ABSTRACTAUTOFields()).fromBits(0.U))
    val ABSTRACTAUTOReg       = Reg(new ABSTRACTAUTOFields())
    val ABSTRACTAUTOWrDataVal = Wire(init = 0.U(32.W))
    val ABSTRACTAUTOWrData    = (new ABSTRACTAUTOFields()).fromBits(ABSTRACTAUTOWrDataVal)
    val ABSTRACTAUTORdData    = Wire(init = ABSTRACTAUTOReg)

    val ABSTRACTAUTORdEn = Wire(init = false.B)
    val ABSTRACTAUTOWrEnMaybe = Wire(init = false.B)

    val ABSTRACTAUTOWrEnLegal = Wire(init = false.B)
    val ABSTRACTAUTOWrEn      = ABSTRACTAUTOWrEnMaybe && ABSTRACTAUTOWrEnLegal

    when (~io.dmactive) {
      ABSTRACTAUTOReg := ABSTRACTAUTOReset
    }.elsewhen (ABSTRACTAUTOWrEn) {
      ABSTRACTAUTOReg.autoexecprogbuf := ABSTRACTAUTOWrData.autoexecprogbuf & ( (1 << cfg.nProgramBufferWords) - 1).U
      ABSTRACTAUTOReg.autoexecdata := ABSTRACTAUTOWrData.autoexecdata & ( (1 << cfg.nAbstractDataWords) - 1).U
    }

    val dmiAbstractDataAccessVec  = Wire(init = Vec.fill(cfg.nAbstractDataWords * 4){false.B})
    dmiAbstractDataAccessVec := (dmiAbstractDataWrEnMaybe zip dmiAbstractDataRdEn).map{ case (r,w) => r | w}

    val dmiProgramBufferAccessVec  = Wire(init = Vec.fill(cfg.nProgramBufferWords * 4){false.B})
    dmiProgramBufferAccessVec := (dmiProgramBufferWrEnMaybe zip dmiProgramBufferRdEn).map{ case (r,w) => r | w}

    val dmiAbstractDataAccess  = dmiAbstractDataAccessVec.reduce(_ || _ )
    val dmiProgramBufferAccess = dmiProgramBufferAccessVec.reduce(_ || _)

    // This will take the shorter of the lists, which is what we want.
    val autoexecData  = Wire(init = Vec.fill(cfg.nAbstractDataWords){false.B})
    val autoexecProg  = Wire(init = Vec.fill(cfg.nProgramBufferWords){false.B})
      (autoexecData zip ABSTRACTAUTOReg.autoexecdata.asBools).zipWithIndex.foreach {case (t, i) => t._1 := dmiAbstractDataAccessVec(i * 4) && t._2 }
      (autoexecProg zip ABSTRACTAUTOReg.autoexecprogbuf.asBools).zipWithIndex.foreach {case (t, i) => t._1 := dmiProgramBufferAccessVec(i * 4) && t._2}

    val autoexec = autoexecData.reduce(_ || _) || autoexecProg.reduce(_ || _)

    //---- COMMAND

    val COMMANDReset = Wire(init = (new COMMANDFields()).fromBits(0.U))
    val COMMANDReg = Reg(new COMMANDFields())

    val COMMANDWrDataVal    = Wire(init = 0.U(32.W))
    val COMMANDWrData       = Wire(init = (new COMMANDFields()).fromBits(COMMANDWrDataVal))
    val COMMANDWrEnMaybe    = Wire(init = false.B)
    val COMMANDWrEnLegal    = Wire(init = false.B)
    val COMMANDRdEn  = Wire(init = false.B)

    val COMMANDWrEn = COMMANDWrEnMaybe && COMMANDWrEnLegal
    val COMMANDRdData = COMMANDReg

    when (~io.dmactive) {
      COMMANDReg := COMMANDReset
    }.otherwise {
      when (COMMANDWrEn) {
        COMMANDReg := COMMANDWrData
      }
    }

    // --- Abstract Data

    // These are byte addressible, s.t. the Processor can use
    // byte-addressible instructions to store to them.
    val abstractDataMem       = Reg(Vec(cfg.nAbstractDataWords*4, UInt(8.W)))
    val abstractDataNxt       = Wire(init = abstractDataMem)

    // --- Program Buffer
    val programBufferMem    = Reg(Vec(cfg.nProgramBufferWords*4, UInt(8.W)))
    val programBufferNxt    = Wire(init = programBufferMem)

    //--------------------------------------------------------------
    // These bits are implementation-specific bits set
    // by harts executing code.
    //--------------------------------------------------------------

    for (component <- 0 until nComponents) {
      when (~io.dmactive) {
        haltedBitRegs(component) := false.B
        resumeReqRegs(component) := false.B
      }.otherwise {
        // Hart Halt Notification Logic
        when (hartHaltedWrEn) {
          when (hartSelFuncs.hartIdToHartSel(hartHaltedId) === component.U) {
            haltedBitRegs(component) := true.B
          }
        }.elsewhen (hartResumingWrEn) {
          when (hartSelFuncs.hartIdToHartSel(hartResumingId) === component.U) {
            haltedBitRegs(component) := false.B
          }
        }

        // Hart Resume Req Logic
        // If you request a hart to resume at the same moment
        // it actually does resume, then the request wins.
        // So don't try to write resumereq more than once
        when (hartResumingWrEn) {
          when (hartSelFuncs.hartIdToHartSel(hartResumingId) === component.U) {
            resumeReqRegs(component) := false.B
          }
        }
        when (resumereq && hamaskWrSel(component)) {
          resumeReqRegs(component) := true.B
        }
      }
    }

    val (sbcsFields, sbAddrFields, sbDataFields):
    (Seq[RegField], Seq[Seq[RegField]], Seq[Seq[RegField]]) = sb2tlOpt.map{ sb2tl =>
      SystemBusAccessModule(sb2tl,io.dmactive)(p)
    }.getOrElse((Seq.empty[RegField], Seq.fill[Seq[RegField]](4)(Seq.empty[RegField]), Seq.fill[Seq[RegField]](4)(Seq.empty[RegField])))

    //--------------------------------------------------------------
    // Program Buffer Access (DMI ... System Bus can override)
    //--------------------------------------------------------------
    val omRegMap = dmiNode.regmap(
      (DMI_DMSTATUS    << 2) -> Seq(RegField.r(32, DMSTATUSRdData.asUInt(), RegFieldDesc("dmi_dmstatus", ""))),
      //TODO (DMI_CFGSTRADDR0 << 2) -> cfgStrAddrFields,
      (DMI_DMCS2       << 2) -> (if (nHaltGroups > 0) Seq(RWNotify(32, DMCS2RdData.asUInt(),
        DMCS2WrDataVal, DMCS2RdEn, DMCS2WrEn, Some(RegFieldDesc("dmi_dmcs2", "", reset=Some(0))))) else Nil),
      (DMI_HARTINFO    << 2) -> Seq(RegField.r(32, HARTINFORdData.asUInt(), RegFieldDesc("dmi_hartinfo", "" /*, reset=Some(HARTINFORdData.litValue)*/))),
      (DMI_HALTSUM0    << 2) -> Seq(RegField.r(32, HALTSUM0RdData.asUInt(), RegFieldDesc("dmi_haltsum0", ""))),
      (DMI_HALTSUM1    << 2) -> Seq(RegField.r(32, HALTSUM1RdData.asUInt(), RegFieldDesc("dmi_haltsum1", ""))),
      (DMI_ABSTRACTCS  << 2) -> Seq(RWNotify(32, ABSTRACTCSRdData.asUInt(), ABSTRACTCSWrDataVal, ABSTRACTCSRdEn, ABSTRACTCSWrEnMaybe,
        Some(RegFieldDesc("dmi_abstractcs", "" /*, reset=Some(ABSTRACTCSReset.litValue)*/)))),
      (DMI_ABSTRACTAUTO<< 2) -> Seq(RWNotify(32, ABSTRACTAUTORdData.asUInt(), ABSTRACTAUTOWrDataVal, ABSTRACTAUTORdEn, ABSTRACTAUTOWrEnMaybe,
        Some(RegFieldDesc("dmi_abstractauto", "", reset=Some(0))))),
      (DMI_COMMAND     << 2) -> Seq(RWNotify(32, COMMANDRdData.asUInt(), COMMANDWrDataVal, COMMANDRdEn, COMMANDWrEnMaybe,
        Some(RegFieldDesc("dmi_command", "", reset=Some(0))))),
      (DMI_DATA0       << 2) -> RegFieldGroup("dmi_data", None, abstractDataMem.zipWithIndex.map{case (x, i) => RWNotify(8, x, abstractDataNxt(i),
        dmiAbstractDataRdEn(i),
        dmiAbstractDataWrEnMaybe(i),
        Some(RegFieldDesc(s"dmi_data_$i", "", reset = Some(0))))}),
      (DMI_PROGBUF0    << 2) -> RegFieldGroup("dmi_progbuf", None, programBufferMem.zipWithIndex.map{case (x, i) => RWNotify(8, x, programBufferNxt(i),
        dmiProgramBufferRdEn(i),
        dmiProgramBufferWrEnMaybe(i),
        Some(RegFieldDesc(s"dmi_progbuf_$i", "", reset = Some(0))))}),
      (DMI_SBCS       << 2) -> sbcsFields,
      (DMI_SBDATA0    << 2) -> sbDataFields(0),
      (DMI_SBDATA1    << 2) -> sbDataFields(1),
      (DMI_SBDATA2    << 2) -> sbDataFields(2),
      (DMI_SBDATA3    << 2) -> sbDataFields(3),
      (DMI_SBADDRESS0 << 2) -> sbAddrFields(0),
      (DMI_SBADDRESS1 << 2) -> sbAddrFields(1),
      (DMI_SBADDRESS2 << 2) -> sbAddrFields(2),
      (DMI_SBADDRESS3 << 2) -> sbAddrFields(3) 
    )

    def getOMRegMap(): OMRegisterMap = omRegMap

    // Abstract data mem is written by both the tile link interface and DMI...
    abstractDataMem.zipWithIndex.foreach { case (x, i) =>
      when (dmiAbstractDataWrEnMaybe(i) && dmiAbstractDataAccessLegal) {
        x := abstractDataNxt(i)
      }
    }
    // ... and also by custom register read (if implemented)
    val (customs, customParams) = customNode.in.unzip
    val needCustom = (customs.size > 0) && (customParams.head.addrs.size > 0)
    if (needCustom) {
      val (custom, customP) = customNode.in.head
      require(customP.width % 8 == 0, s"Debug Custom width must be divisible by 8, not ${customP.width}")
      val custom_data = custom.data.asBools
      val custom_bytes =  Seq.tabulate(customP.width/8){i => custom_data.slice(i*8, (i+1)*8).asUInt}
      when (custom.ready && custom.valid) {
        (abstractDataMem zip custom_bytes).zipWithIndex.foreach {case ((a, b), i) =>
          a := b
        }
      }
    }

    programBufferMem.zipWithIndex.foreach { case (x, i) =>
      when (dmiProgramBufferWrEnMaybe(i) && dmiProgramBufferAccessLegal) {
        x := programBufferNxt(i)
      }
    }

    //--------------------------------------------------------------
    // "Variable" ROM Generation
    //--------------------------------------------------------------

    val goReg        = Reg(Bool())
    val goAbstract   = Wire(init = false.B)
    val goCustom     = Wire(init = false.B)
    val jalAbstract  = Wire(init = (new GeneratedUJ()).fromBits(Instructions.JAL.value.U))
    jalAbstract.setImm(ABSTRACT(cfg) - WHERETO)

    when (~io.dmactive){
      goReg := false.B
    }.otherwise {
      when (goAbstract) {
        goReg := true.B
      }.elsewhen (hartGoingWrEn){
        assert(hartGoingId === 0.U, "Unexpected 'GOING' hart.")//Chisel3 #540 %x, expected %x", hartGoingId, 0.U)
        goReg := false.B
      }
    }

    class flagBundle extends Bundle {
      val reserved = UInt(6.W)
      val resume = Bool()
      val go = Bool()
    }

    val flags = Wire(init = Vec.fill(1024){new flagBundle().fromBits(0.U)})
    assert ((hartSelFuncs.hartSelToHartId(selectedHartReg) < 1024.U),
      "HartSel to HartId Mapping is illegal for this Debug Implementation, because HartID must be < 1024 for it to work.");
    flags(hartSelFuncs.hartSelToHartId(selectedHartReg)).go := goReg
    for (component <- 0 until nComponents) {
      val componentSel = Wire(init = component.U)
      flags(hartSelFuncs.hartSelToHartId(componentSel)).resume := resumeReqRegs(component)
    }

    //----------------------------
    // Abstract Command Decoding & Generation
    //----------------------------

    val accessRegisterCommandWr  = Wire(init = (new ACCESS_REGISTERFields()).fromBits(COMMANDWrData.asUInt()))
    val accessRegisterCommandReg = Wire(init = (new ACCESS_REGISTERFields()).fromBits(COMMANDReg.asUInt()))

    // TODO: Quick Access

    class GeneratedI extends Bundle {
      val imm    = UInt(12.W)
      val rs1    = UInt(5.W)
      val funct3 = UInt(3.W)
      val rd     = UInt(5.W)
      val opcode = UInt(7.W)
    }

    class GeneratedS extends Bundle {
      val immhi  = UInt(7.W)
      val rs2    = UInt(5.W)
      val rs1    = UInt(5.W)
      val funct3 = UInt(3.W)
      val immlo  = UInt(5.W)
      val opcode = UInt(7.W)
    }

    class GeneratedUJ extends Bundle {
      val imm3    = UInt(1.W)
      val imm0    = UInt(10.W)
      val imm1    = UInt(1.W)
      val imm2    = UInt(8.W)
      val rd      = UInt(5.W)
      val opcode  = UInt(7.W)

      def setImm(imm: Int) : Unit = {
        // TODO: Check bounds of imm.

        require(imm % 2 == 0, "Immediate must be even for UJ encoding.")
        val immWire = Wire(init = imm.S(21.W))
        val immBits = Wire(init = Vec(immWire.asBools))

        imm0 := immBits.slice(1,  1  + 10).asUInt()
        imm1 := immBits.slice(11, 11 + 11).asUInt()
        imm2 := immBits.slice(12, 12 + 8).asUInt()
        imm3 := immBits.slice(20, 20 + 1).asUInt()
      }
    }

    val abstractGeneratedMem = Reg(Vec(2, (UInt(32.W))))
    val abstractGeneratedI = Wire(new GeneratedI())
    val abstractGeneratedS = Wire(new GeneratedS())
    val nop = Wire(new GeneratedI())

    abstractGeneratedI.opcode := ((new GeneratedI()).fromBits(Instructions.LW.value.U)).opcode
    abstractGeneratedI.rd     := (accessRegisterCommandReg.regno & 0x1F.U)
    abstractGeneratedI.funct3 := accessRegisterCommandReg.size
    abstractGeneratedI.rs1    := 0.U
    abstractGeneratedI.imm    := DATA.U

    abstractGeneratedS.opcode := ((new GeneratedS()).fromBits(Instructions.SW.value.U)).opcode
    abstractGeneratedS.immlo  := (DATA & 0x1F).U
    abstractGeneratedS.funct3 := accessRegisterCommandReg.size
    abstractGeneratedS.rs1    := 0.U
    abstractGeneratedS.rs2    := (accessRegisterCommandReg.regno & 0x1F.U)
    abstractGeneratedS.immhi  := (DATA >> 5).U

    nop := ((new GeneratedI()).fromBits(Instructions.ADDI.value.U))
    nop.rd   := 0.U
    nop.rs1  := 0.U
    nop.imm  := 0.U

    when (goAbstract) {
      abstractGeneratedMem(0) := Mux(accessRegisterCommandReg.transfer,
        Mux(accessRegisterCommandReg.write,
          // To write a register, we need to do LW.
          abstractGeneratedI.asUInt(),
          // To read a register, we need to do SW.
          abstractGeneratedS.asUInt()),
        nop.asUInt()
      )
      abstractGeneratedMem(1) := Mux(accessRegisterCommandReg.postexec,
        nop.asUInt(),
        Instructions.EBREAK.value.U)
    }

    //--------------------------------------------------------------
    // Drive Custom Access
    //--------------------------------------------------------------
    if (needCustom) {
      val (custom, customP) = customNode.in.head
      custom.addr  := accessRegisterCommandReg.regno
      custom.valid := goCustom
    }
    //--------------------------------------------------------------
    // Hart Bus Access
    //--------------------------------------------------------------

    val omTLRegMap = tlNode.regmap(
      // This memory is writable.
      HALTED      -> Seq(WNotifyWire(sbIdWidth, hartHaltedId, hartHaltedWrEn,
        "debug_hart_halted", "Debug ROM Causes hart to write its hartID here when it is in Debug Mode.")),
      GOING       -> Seq(WNotifyWire(sbIdWidth, hartGoingId,  hartGoingWrEn,
        "debug_hart_going", "Debug ROM causes hart to write 0 here when it begins executing Debug Mode instructions.")),
      RESUMING    -> Seq(WNotifyWire(sbIdWidth, hartResumingId,  hartResumingWrEn,
        "debug_hart_resuming", "Debug ROM causes hart to write its hartID here when it leaves Debug Mode.")),
      EXCEPTION   -> Seq(WNotifyWire(sbIdWidth, hartExceptionId,  hartExceptionWrEn,
        "debug_hart_exception", "Debug ROM causes hart to write 0 here if it gets an exception in Debug Mode.")),
      DATA        -> RegFieldGroup("debug_data", Some("Data used to communicate with Debug Module"),
        abstractDataMem.zipWithIndex.map {case (x, i) => RegField(8, x, RegFieldDesc(s"debug_data_$i", ""))}),
      PROGBUF(cfg)-> RegFieldGroup("debug_progbuf", Some("Program buffer used to communicate with Debug Module"),
        programBufferMem.zipWithIndex.map {case (x, i) => RegField(8, x, RegFieldDesc(s"debug_progbuf_$i", ""))}),

      // These sections are read-only.
      IMPEBREAK(cfg)-> {if (cfg.hasImplicitEbreak) Seq(RegField.r(32,  Instructions.EBREAK.value.U,
        RegFieldDesc("debug_impebreak", "Debug Implicit EBREAK", reset=Some(Instructions.EBREAK.value)))) else Nil},
      WHERETO       -> Seq(RegField.r(32, jalAbstract.asUInt, RegFieldDesc("debug_whereto", "Instruction filled in by Debug Module to control hart in Debug Mode", volatile = true))),
      ABSTRACT(cfg) -> RegFieldGroup("debug_abstract", Some("Instructions generated by Debug Module"),
        abstractGeneratedMem.zipWithIndex.map{ case (x,i) => RegField.r(32, x, RegFieldDesc(s"debug_abstract_$i", "", volatile=true))}),
      FLAGS         -> RegFieldGroup("debug_flags", Some("Memory region used to control hart going/resuming in Debug Mode"),
        flags.zipWithIndex.map{case(x, i) => RegField.r(8, x.asUInt(), RegFieldDesc(s"debug_flags_$i", "", volatile=true))}),
      ROMBASE       -> RegFieldGroup("debug_rom", Some("Debug ROM"),
        DebugRomContents().zipWithIndex.map{case (x, i) => RegField.r(8, (x & 0xFF).U(8.W), RegFieldDesc(s"debug_rom_$i", "", reset=Some(x)))})
    )

    // Override System Bus accesses with dmactive reset.
    when (~io.dmactive){
      abstractDataMem.foreach  {x => x := 0.U}
      programBufferMem.foreach {x => x := 0.U}
    }

    //--------------------------------------------------------------
    // Abstract Command State Machine
    //--------------------------------------------------------------

    object CtrlState extends scala.Enumeration {
      type CtrlState = Value
      val Waiting, CheckGenerate, Exec, Custom = Value

      def apply( t : Value) : UInt = {
        t.id.U(log2Up(values.size).W)
      }
    }
    import CtrlState._

    // This is not an initialization!
    val ctrlStateReg = Reg(CtrlState(Waiting))

    val hartHalted   = haltedBitRegs(selectedHartReg)
    val ctrlStateNxt = Wire(init = ctrlStateReg)

    //------------------------
    // DMI Register Control and Status

    abstractCommandBusy := (ctrlStateReg =/= CtrlState(Waiting))

    ABSTRACTCSWrEnLegal   := (ctrlStateReg === CtrlState(Waiting))
    COMMANDWrEnLegal      := (ctrlStateReg === CtrlState(Waiting))
    ABSTRACTAUTOWrEnLegal := (ctrlStateReg === CtrlState(Waiting))
    dmiAbstractDataAccessLegal  := (ctrlStateReg === CtrlState(Waiting))
    dmiProgramBufferAccessLegal := (ctrlStateReg === CtrlState(Waiting))

    errorBusy := (ABSTRACTCSWrEnMaybe    && ~ABSTRACTCSWrEnLegal)        ||
                 (ABSTRACTAUTOWrEnMaybe  && ~ABSTRACTAUTOWrEnLegal)      ||
                 (COMMANDWrEnMaybe       && ~COMMANDWrEnLegal)           ||
                 (dmiAbstractDataAccess  && ~dmiAbstractDataAccessLegal) ||
                 (dmiProgramBufferAccess && ~dmiProgramBufferAccessLegal)

    // TODO: Maybe Quick Access
    val commandWrIsAccessRegister = (COMMANDWrData.cmdtype === DebugAbstractCommandType.AccessRegister.id.U)
    val commandRegIsAccessRegister = (COMMANDReg.cmdtype === DebugAbstractCommandType.AccessRegister.id.U)

    val commandWrIsUnsupported = COMMANDWrEn && !commandWrIsAccessRegister;

    val commandRegIsUnsupported = Wire(init = true.B)
    val commandRegBadHaltResume = Wire(init = false.B)

    // We only support abstract commands for GPRs and any custom registers, if specified.
    val accessRegIsGPR = (accessRegisterCommandReg.regno >= 0x1000.U && accessRegisterCommandReg.regno <= 0x101F.U)
    val accessRegIsCustom = if (needCustom) {
      val (custom, customP) = customNode.in.head
      customP.addrs.foldLeft(false.B){
        (result, current) => result || (current.U === accessRegisterCommandReg.regno)}
    } else false.B

    when (commandRegIsAccessRegister) {
      when (accessRegIsCustom && accessRegisterCommandReg.transfer && accessRegisterCommandReg.write === false.B) {
        commandRegIsUnsupported := false.B
      }.elsewhen (!accessRegisterCommandReg.transfer || accessRegIsGPR) {
        commandRegIsUnsupported := false.B
        commandRegBadHaltResume := ~hartHalted
      }
    }

    val wrAccessRegisterCommand  = COMMANDWrEn && commandWrIsAccessRegister  && (ABSTRACTCSReg.cmderr === 0.U)
    val regAccessRegisterCommand = autoexec    && commandRegIsAccessRegister && (ABSTRACTCSReg.cmderr === 0.U)

    //------------------------
    // Variable ROM STATE MACHINE
    // -----------------------

    when (ctrlStateReg === CtrlState(Waiting)){
      when (wrAccessRegisterCommand || regAccessRegisterCommand) {
        ctrlStateNxt := CtrlState(CheckGenerate)
      }.elsewhen (commandWrIsUnsupported) { // These checks are really on the command type.
        errorUnsupported := true.B
      }.elsewhen (autoexec && commandRegIsUnsupported) {
        errorUnsupported := true.B
      }
    }.elsewhen (ctrlStateReg === CtrlState(CheckGenerate)){

      // We use this state to ensure that the COMMAND has been
      // registered by the time that we need to use it, to avoid
      // generating it directly from the COMMANDWrData.
      // This 'commandRegIsUnsupported' is really just checking the
      // AccessRegisterCommand parameters (regno)
      when (commandRegIsUnsupported) {
        errorUnsupported := true.B
        ctrlStateNxt := CtrlState(Waiting)
      }.elsewhen (commandRegBadHaltResume){
        errorHaltResume := true.B
        ctrlStateNxt := CtrlState(Waiting)
      }.otherwise {
        when(accessRegIsCustom) {
          ctrlStateNxt := CtrlState(Custom)
        }.otherwise {
          ctrlStateNxt := CtrlState(Exec)
          goAbstract := true.B
        }
      }
    }.elsewhen (ctrlStateReg === CtrlState(Exec)) {

      // We can't just look at 'hartHalted' here, because
      // hartHaltedWrEn is overloaded to mean 'got an ebreak'
      // which may have happened when we were already halted.
      when(goReg === false.B && hartHaltedWrEn && (hartSelFuncs.hartIdToHartSel(hartHaltedId) === selectedHartReg)){
        ctrlStateNxt := CtrlState(Waiting)
      }
      when(hartExceptionWrEn) {
        assert(hartExceptionId === 0.U, "Unexpected 'EXCEPTION' hart")//Chisel3 #540, %x, expected %x", hartExceptionId, 0.U)
          ctrlStateNxt := CtrlState(Waiting)
        errorException := true.B
      }
    }.elsewhen (ctrlStateReg === CtrlState(Custom)) {
      assert(needCustom.B, "Should not be in custom state unless we need it.")
      goCustom := true.B
      val (custom, customP) = customNode.in.head
      when (custom.ready && custom.valid) {
        ctrlStateNxt := CtrlState(Waiting)
      }
    }

    when (~io.dmactive) {
      ctrlStateReg := CtrlState(Waiting)
    }.otherwise {
      ctrlStateReg := ctrlStateNxt
    }
    assert ((!io.dmactive || !hartExceptionWrEn || ctrlStateReg === CtrlState(Exec)),
      "Unexpected EXCEPTION write: should only get it in Debug Module EXEC state")
  }
}

// Wrapper around TL Debug Module Inner and an Async DMI Sink interface.
// Handles the synchronization of dmactive, which is used as a synchronous reset
// inside the Inner block.
// Also is the Sink side of hartsel & resumereq fields of DMCONTROL.
class TLDebugModuleInnerAsync(device: Device, getNComponents: () => Int, beatBytes: Int)(implicit p: Parameters) extends LazyModule{

  val dmInner = LazyModule(new TLDebugModuleInner(device, getNComponents, beatBytes))
  val dmiXing = LazyModule(new TLAsyncCrossingSink(AsyncQueueParams.singleton()))
  val dmiNode = dmiXing.node
  val tlNode = dmInner.tlNode

  dmInner.dmiNode := dmiXing.node

  // Require that there are no registers in TL interface, so that spurious
  // processor accesses to the DM don't need to enable the clock.  We don't
  // require this property of the SBA, because the debugger is responsible for
  // raising dmactive (hence enabling the clock) during these transactions.
  require(dmInner.tlNode.concurrency == 0)

  lazy val module = new LazyModuleImp(this) {

    val io = IO(new Bundle {
      // These are all asynchronous and come from Outer
      val dmactive = Bool(INPUT)
      val innerCtrl = new AsyncBundle(new DebugInternalBundle(getNComponents()), AsyncQueueParams.singleton()).flip
      // This comes from tlClk domain.
      val debugUnavail    = Vec(getNComponents(), Bool()).asInput
      val hgDebugInt      = Vec(getNComponents(), Bool()).asOutput
      val extTrigger = (p(DebugModuleParams).nExtTriggers > 0).option(new DebugExtTriggerIO())
      val psd = new PSDTestMode().asInput
    })

    val dmactive_synced = ~ResetCatchAndSync(clock, ~io.dmactive, "dmactiveSync", io.psd)
    // Need to clock DM during reset because of synchronous reset.  The unit
    // should also be reset when dmactive_synced is low, so keep the clock
    // alive for one cycle after dmactive_synced falls to action this behavior.
    val clock_en = RegNext(dmactive_synced || reset)
    val gated_clock =
      if (!p(DebugModuleParams).clockGate) clock
      else ClockGate(clock, clock_en, "debug_clock_gate")

    // Keep the async-crossing sink in the gated-clock domain, both to save
    // power and also for the sake of the ready-valid handshake with dmInner
    withClock (gated_clock) {
      dmInner.module.clock := gated_clock
      dmInner.module.io.dmactive := dmactive_synced
      dmInner.module.io.innerCtrl := FromAsyncBundle(io.innerCtrl)
      dmInner.module.io.debugUnavail := io.debugUnavail
      io.hgDebugInt := dmInner.module.io.hgDebugInt
      io.extTrigger.foreach { x => dmInner.module.io.extTrigger.foreach {y => x <> y}}
    }
  }
}

/** Create a version of the TLDebugModule which includes a synchronization interface
  * internally for the DMI. This is no longer optional outside of this module
  *  because the Clock must run when tlClock isn't running or tlReset is asserted.
  */

class TLDebugModule(beatBytes: Int)(implicit p: Parameters) extends LazyModule {

  val device: SimpleDevice = new SimpleDevice("debug-controller", Seq("sifive,debug-013","riscv,debug-013")){
    override val alwaysExtended = true
<<<<<<< HEAD

    /**
      * This function is for backwards compatiblity and will be removed in the future
      *
      * @param resourceBindingsMap
      * @return
      */
    override def getOMComponents(resourceBindingsMap: ResourceBindingsMap): Seq[OMComponent] = {
      debugLogicalTree.getOMComponents(resourceBindingsMap, Nil)
    }
=======
>>>>>>> d51159de
  }

  val dmOuter : TLDebugModuleOuterAsync = LazyModule(new TLDebugModuleOuterAsync(device)(p))
  val dmInner : TLDebugModuleInnerAsync = LazyModule(new TLDebugModuleInnerAsync(device, () => {dmOuter.dmOuter.intnode.edges.out.size}, beatBytes)(p))

  val node = dmInner.tlNode
  val intnode = dmOuter.intnode

  dmInner.dmiNode := dmOuter.dmiInnerNode

  lazy val module = new LazyModuleImp(this) {
    val nComponents = dmOuter.dmOuter.intnode.edges.out.size

    val io = IO(new Bundle {
      val ctrl = new DebugCtrlBundle(nComponents)
      val dmi = new ClockedDMIIO().flip
      val extTrigger = (p(DebugModuleParams).nExtTriggers > 0).option(new DebugExtTriggerIO())
      val psd = new PSDTestMode().asInput
    })

    dmOuter.module.io.dmi <> io.dmi.dmi
    dmOuter.module.reset := io.dmi.dmiReset
    dmOuter.module.clock := io.dmi.dmiClock

    dmInner.module.io.innerCtrl    := dmOuter.module.io.innerCtrl
    dmInner.module.io.dmactive     := dmOuter.module.io.ctrl.dmactive
    dmInner.module.io.debugUnavail := io.ctrl.debugUnavail
    dmOuter.module.io.hgDebugInt   := dmInner.module.io.hgDebugInt

    dmInner.module.io.psd <> io.psd

    io.ctrl <> dmOuter.module.io.ctrl
    io.extTrigger.foreach { x => dmInner.module.io.extTrigger.foreach {y => x <> y}}
  }

<<<<<<< HEAD
  val debugLogicalTree = new DebugLogicalTreeNode(device, dmInner.dmInner.module.getOMRegMap,
=======
  val logicalTreeNode = new DebugLogicalTreeNode(device, dmInner.dmInner.module.getOMRegMap,
>>>>>>> d51159de
    p(DebugModuleParams), p(ExportDebugJTAG), p(ExportDebugCJTAG), p(ExportDebugDMI))
}<|MERGE_RESOLUTION|>--- conflicted
+++ resolved
@@ -1406,19 +1406,6 @@
 
   val device: SimpleDevice = new SimpleDevice("debug-controller", Seq("sifive,debug-013","riscv,debug-013")){
     override val alwaysExtended = true
-<<<<<<< HEAD
-
-    /**
-      * This function is for backwards compatiblity and will be removed in the future
-      *
-      * @param resourceBindingsMap
-      * @return
-      */
-    override def getOMComponents(resourceBindingsMap: ResourceBindingsMap): Seq[OMComponent] = {
-      debugLogicalTree.getOMComponents(resourceBindingsMap, Nil)
-    }
-=======
->>>>>>> d51159de
   }
 
   val dmOuter : TLDebugModuleOuterAsync = LazyModule(new TLDebugModuleOuterAsync(device)(p))
@@ -1454,10 +1441,6 @@
     io.extTrigger.foreach { x => dmInner.module.io.extTrigger.foreach {y => x <> y}}
   }
 
-<<<<<<< HEAD
-  val debugLogicalTree = new DebugLogicalTreeNode(device, dmInner.dmInner.module.getOMRegMap,
-=======
   val logicalTreeNode = new DebugLogicalTreeNode(device, dmInner.dmInner.module.getOMRegMap,
->>>>>>> d51159de
     p(DebugModuleParams), p(ExportDebugJTAG), p(ExportDebugCJTAG), p(ExportDebugDMI))
 }