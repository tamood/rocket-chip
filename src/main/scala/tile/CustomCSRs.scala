--- conflicted
+++ resolved
@@ -34,18 +34,11 @@
 
   def flushBTB = getOrElse(bpmCSR, _.wen, false.B)
   def bpmStatic = getOrElse(bpmCSR, _.value(0), false.B)
-<<<<<<< HEAD
-  def disableDCacheClockGate = getOrElse(chickenCSR, _.value(0), true.B)
-  def disableICacheClockGate = getOrElse(chickenCSR, _.value(1), true.B)
-  def disableCoreClockGate = getOrElse(chickenCSR, _.value(2), true.B)
-  def disableSpeculativeICacheRefill = getOrElse(chickenCSR, _.value(3), true.B)
-=======
   def disableDCacheClockGate = getOrElse(chickenCSR, _.value(0), false.B)
   def disableICacheClockGate = getOrElse(chickenCSR, _.value(1), false.B)
   def disableCoreClockGate = getOrElse(chickenCSR, _.value(2), false.B)
   def disableSpeculativeICacheRefill = getOrElse(chickenCSR, _.value(3), false.B)
   def suppressCorruptOnGrantData = getOrElse(chickenCSR, _.value(9), false.B)
->>>>>>> 21f9bf6f
 
   protected def getByIdOrElse[T](id: Int, f: CustomCSRIO => T, alt: T): T = {
     val idx = decls.indexWhere(_.id == id)
