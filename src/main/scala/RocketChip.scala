// See LICENSE for license details.

package rocketchip

import Chisel._
import cde.{Parameters, Field}
import junctions._
import uncore.tilelink._
import uncore.coherence._
import uncore.agents._
import uncore.devices._
import uncore.util._
import uncore.converters._
import rocket._
import rocket.Util._

/** Top-level parameters of RocketChip, values set in e.g. PublicConfigs.scala */

/** Options for memory bus interface */
object BusType {
  sealed trait EnumVal
  case object AXI extends EnumVal
  case object AHB extends EnumVal
  case object TL  extends EnumVal
  val busTypes = Seq(AXI, AHB, TL)
}

/** Number of memory channels */
case object NMemoryChannels extends Field[Int]
case object TMemoryChannels extends Field[BusType.EnumVal]
/** Number of banks per memory channel */
case object NBanksPerMemoryChannel extends Field[Int]
/** Least significant bit of address used for bank partitioning */
case object BankIdLSB extends Field[Int]
/** Number of outstanding memory requests */
case object NOutstandingMemReqsPerChannel extends Field[Int]
/** Number of exteral MMIO ports */
case object NExtMMIOAXIChannels extends Field[Int]
case object NExtMMIOAHBChannels extends Field[Int]
case object NExtMMIOTLChannels  extends Field[Int]
/** Function for building some kind of coherence manager agent */
case object BuildL2CoherenceManager extends Field[(Int, Parameters) => CoherenceAgent]
/** Function for building some kind of tile connected to a reset signal */
case object BuildTiles extends Field[Seq[(Bool, Parameters) => Tile]]
/** A string describing on-chip devices, readable by target software */
case object ConfigString extends Field[Array[Byte]]
/** Number of external interrupt sources */
case object NExtInterrupts extends Field[Int]
/** Interrupt controller configuration */
case object PLICKey extends Field[PLICConfig]
/** Number of clock cycles per RTC tick */
case object RTCPeriod extends Field[Int]

case object UseStreamLoopback extends Field[Boolean]
case object StreamLoopbackSize extends Field[Int]
case object StreamLoopbackWidth extends Field[Int]

case object SmiExampleAddrBits extends Field[BigInt]

/** Utility trait for quick access to some relevant parameters */
trait HasTopLevelParameters {
  implicit val p: Parameters
  lazy val nTiles = p(NTiles)
  lazy val nCachedTilePorts = p(NCachedTileLinkPorts)
  lazy val nUncachedTilePorts = p(NUncachedTileLinkPorts)
  lazy val csrAddrBits = 12
  lazy val tMemChannels = p(TMemoryChannels)
  lazy val nMemChannels = p(NMemoryChannels)
  lazy val nMemAXIChannels = if (tMemChannels == BusType.AXI) nMemChannels else 0
  lazy val nMemAHBChannels = if (tMemChannels == BusType.AHB) nMemChannels else 0
  lazy val nMemTLChannels  = if (tMemChannels == BusType.TL)  nMemChannels else 0
  lazy val nBanksPerMemChannel = p(NBanksPerMemoryChannel)
  lazy val nBanks = nMemChannels*nBanksPerMemChannel
  lazy val lsb = p(BankIdLSB)
  lazy val nMemReqs = p(NOutstandingMemReqsPerChannel)
  lazy val mifAddrBits = p(MIFAddrBits)
  lazy val mifDataBeats = p(MIFDataBeats)
  lazy val xLen = p(XLen)
  lazy val outermostParams = p.alterPartial({ case TLId => "Outermost" })
  lazy val outermostMMIOParams = p.alterPartial({ case TLId => "MMIO_Outermost" })
}

class MemBackupCtrlIO extends Bundle {
  val en = Bool(INPUT)
  val in_valid = Bool(INPUT)
  val out_ready = Bool(INPUT)
  val out_valid = Bool(OUTPUT)
}

/** Top-level io for the chip */
class BasicTopIO(implicit val p: Parameters) extends ParameterizedBundle()(p)
    with HasTopLevelParameters

class TopIO(implicit p: Parameters) extends BasicTopIO()(p) {
  val mem_axi = Vec(nMemAXIChannels, new NastiIO)
  val mem_ahb = Vec(nMemAHBChannels, new HastiMasterIO)
  val mem_tl  = Vec(nMemTLChannels,  new ClientUncachedTileLinkIO()(outermostParams))
  val interrupts = Vec(p(NExtInterrupts), Bool()).asInput
  val mmio_axi = Vec(p(NExtMMIOAXIChannels), new NastiIO)
  val mmio_ahb = Vec(p(NExtMMIOAHBChannels), new HastiMasterIO)
  val mmio_tl  = Vec(p(NExtMMIOTLChannels),  new ClientUncachedTileLinkIO()(outermostMMIOParams))
  val debug = new DebugBusIO()(p).flip
  val smibit = Bool(OUTPUT)
}

object TopUtils {
  // Connect two Nasti interfaces with queues in-between
  def connectNasti(outer: NastiIO, inner: NastiIO)(implicit p: Parameters) {
    val mifDataBeats = p(MIFDataBeats)
    outer.ar <> Queue(inner.ar, 1)
    outer.aw <> Queue(inner.aw, 1)
    outer.w  <> Queue(inner.w)
    inner.r  <> Queue(outer.r)
    inner.b  <> Queue(outer.b, 1)
  }
  def connectTilelinkNasti(nasti: NastiIO, tl: ClientUncachedTileLinkIO)(implicit p: Parameters) = {
    val conv = Module(new NastiIOTileLinkIOConverter())
    conv.io.tl <> tl
    TopUtils.connectNasti(nasti, conv.io.nasti)
  }
  def connectTilelinkAhb(ahb: HastiMasterIO, tl: ClientUncachedTileLinkIO)(implicit p: Parameters) = {
    val bridge = Module(new AHBBridge(true))
    bridge.io.tl <> tl
    bridge.io.ahb
  }
  def connectTilelink(
      outer: ClientUncachedTileLinkIO, inner: ClientUncachedTileLinkIO)(implicit p: Parameters) = {
    outer.acquire <> Queue(inner.acquire)
    inner.grant <> Queue(outer.grant)
  }
  def makeBootROM()(implicit p: Parameters) = {
    val rom = java.nio.ByteBuffer.allocate(32)
    rom.order(java.nio.ByteOrder.LITTLE_ENDIAN)

    // for now, have the reset vector jump straight to memory
    val resetToMemDist = p(GlobalAddrMap)("mem").start - p(ResetVector)
    require(resetToMemDist == (resetToMemDist.toInt >> 12 << 12))
    val configStringAddr = p(ResetVector).toInt + rom.capacity

    // This boot ROM doesn't know about any boot devices, so it just spins,
    // waiting for the debugger to load a program and change the PC.
    rom.putInt(0x0000006f)                        // loop forever
    rom.putInt(0)                                 // reserved
    rom.putInt(0)                                 // reserved
    rom.putInt(configStringAddr)                  // pointer to config string
    rom.putInt(0)                                 // default trap vector
    rom.putInt(0)                                 //   ...
    rom.putInt(0)                                 //   ...
    rom.putInt(0)                                 //   ...

    rom.array() ++ p(ConfigString).toSeq
  }
}

/** Top-level module for the chip */
//TODO: Remove this wrapper once multichannel DRAM controller is provided
class Top(topParams: Parameters) extends Module with HasTopLevelParameters {
  implicit val p = topParams
  val io = new TopIO

  // Build an Uncore and a set of Tiles
  val tileResets = Wire(Vec(nTiles, Bool()))
  val tileList = p(BuildTiles).zip(tileResets).map {
    case (tile, rst) => tile(rst, p)
  }
  val nCachedPorts = tileList.map(tile => tile.io.cached.size).reduce(_ + _)
  val nUncachedPorts = tileList.map(tile => tile.io.uncached.size).reduce(_ + _)

  val innerTLParams = p.alterPartial({
    case HastiId => "TL"
    case TLId => "L1toL2"
    case NCachedTileLinkPorts => nCachedPorts
    case NUncachedTileLinkPorts => nUncachedPorts
  })

  val uncore = Module(new Uncore()(innerTLParams))

  uncore.io.prci.zip(tileResets).zip(tileList).foreach {
    case ((prci, rst), tile) =>
      rst := prci.reset
      tile.io.prci <> prci
  }

  // Connect the uncore to the tile memory ports, HostIO and MemIO
  uncore.io.tiles_cached <> tileList.map(_.io.cached).flatten
  uncore.io.tiles_uncached <> tileList.map(_.io.uncached).flatten
  uncore.io.interrupts <> io.interrupts
  uncore.io.debugBus <> io.debug

  io.mmio_axi <> uncore.io.mmio_axi
  io.mmio_ahb <> uncore.io.mmio_ahb
  io.mmio_tl <> uncore.io.mmio_tl
  io.mem_axi <> uncore.io.mem_axi
  io.mem_ahb <> uncore.io.mem_ahb
<<<<<<< HEAD
  
  io.smibit := uncore.io.smibit
  printf("Top.io.smibit: %d\n", io.smibit)
=======
  io.mem_tl <> uncore.io.mem_tl
>>>>>>> 78108195
}

/** Wrapper around everything that isn't a Tile.
  *
  * Usually this is clocked and/or place-and-routed separately from the Tiles.
  */
class Uncore(implicit val p: Parameters) extends Module
    with HasTopLevelParameters {

  val io = new Bundle {
    val mem_axi = Vec(nMemAXIChannels, new NastiIO)
    val mem_ahb = Vec(nMemAHBChannels, new HastiMasterIO)
    val mem_tl  = Vec(nMemTLChannels,  new ClientUncachedTileLinkIO()(outermostParams))
    val tiles_cached = Vec(nCachedTilePorts, new ClientTileLinkIO).flip
    val tiles_uncached = Vec(nUncachedTilePorts, new ClientUncachedTileLinkIO).flip
    val prci = Vec(nTiles, new PRCITileIO).asOutput
    val mmio_axi = Vec(p(NExtMMIOAXIChannels), new NastiIO)
    val mmio_ahb = Vec(p(NExtMMIOAHBChannels), new HastiMasterIO)
    val mmio_tl  = Vec(p(NExtMMIOTLChannels),  new ClientUncachedTileLinkIO()(outermostMMIOParams))
    val interrupts = Vec(p(NExtInterrupts), Bool()).asInput
    val debugBus = new DebugBusIO()(p).flip
    val smibit = Bool(OUTPUT)
  }

  val outmemsys = if (nCachedTilePorts + nUncachedTilePorts > 0)
    Module(new OuterMemorySystem) // NoC, LLC and SerDes
  else Module(new DummyOuterMemorySystem)
  outmemsys.io.incoherent foreach (_ := false)
  outmemsys.io.tiles_uncached <> io.tiles_uncached
  outmemsys.io.tiles_cached <> io.tiles_cached

  buildMMIONetwork(p.alterPartial({case TLId => "L2toMMIO"}))

  io.mem_axi <> outmemsys.io.mem_axi
  io.mem_ahb <> outmemsys.io.mem_ahb
  io.mem_tl  <> outmemsys.io.mem_tl

  def connectExternalMMIO(ext: ClientUncachedTileLinkIO)(implicit p: Parameters) {
    val mmio_axi = p(NExtMMIOAXIChannels)
    val mmio_ahb = p(NExtMMIOAHBChannels)
    val mmio_tl  = p(NExtMMIOTLChannels)

    require (mmio_axi + mmio_ahb + mmio_tl <= 1)
    if (mmio_ahb == 1) {
      val ahb = Module(new AHBBridge(true)) // with atomics
      io.mmio_ahb.head <> ahb.io.ahb
      ahb.io.tl <> ext
    } else if (mmio_tl == 1) {
      TopUtils.connectTilelink(io.mmio_tl.head, ext)
    } else {
      val mmioEndpoint = mmio_axi match {
        case 0 => Module(new NastiErrorSlave).io
        case 1 => io.mmio_axi.head
      }
      TopUtils.connectTilelinkNasti(mmioEndpoint, ext)
    }
  }

  def buildMMIONetwork(implicit p: Parameters) = {
    val ioAddrMap = p(GlobalAddrMap).subMap("io")

    val mmioNetwork = Module(new TileLinkRecursiveInterconnect(1, ioAddrMap))
    mmioNetwork.io.in.head <> outmemsys.io.mmio

    val plic = Module(new PLIC(p(PLICKey)))
    plic.io.tl <> mmioNetwork.port("int:plic")
    for (i <- 0 until io.interrupts.size) {
      val gateway = Module(new LevelGateway)
      gateway.io.interrupt := io.interrupts(i)
      plic.io.devices(i) <> gateway.io.plic
    }

    val debugModule = Module(new DebugModule)
    debugModule.io.tl <> mmioNetwork.port("int:debug")
    debugModule.io.db <> io.debugBus

    val prci = Module(new PRCI)
    prci.io.tl <> mmioNetwork.port("int:prci")
    io.prci := prci.io.tiles
    prci.io.rtcTick := Counter(p(RTCPeriod)).inc() // placeholder for real RTC

    for (i <- 0 until nTiles) {
      prci.io.interrupts(i).meip := plic.io.harts(plic.cfg.context(i, 'M'))
      if (p(UseVM))
        prci.io.interrupts(i).seip := plic.io.harts(plic.cfg.context(i, 'S'))
      prci.io.interrupts(i).debug := debugModule.io.debugInterrupts(i)

      io.prci(i).reset := reset
    }

    val bootROM = Module(new ROMSlave(TopUtils.makeBootROM()))
    bootROM.io <> mmioNetwork.port("int:bootrom")

<<<<<<< HEAD
    val ioexample = Module(new SmiExample)
    val ioexample2smi = Module(new SmiIOTileLinkIOConverter(64, p(SmiExampleAddrBits)))
    ioexample2smi.io.tl <> mmioNetwork.port("int:smiexample")
    ioexample.io.smi <> ioexample2smi.io.smi
    io.smibit := ioexample.io.iobit

    // The memory map presently has only one external I/O region
    val ext = mmioNetwork.port("ext")
    val mmio_axi = p(NExtMMIOAXIChannels)
    val mmio_ahb = p(NExtMMIOAHBChannels)
    require (mmio_axi + mmio_ahb <= 1)
    
    if (mmio_ahb == 1) {
      val ahb = Module(new AHBBridge(true)) // with atomics
      io.mmio_ahb(0) <> ahb.io.ahb
      ahb.io.tl <> ext
    } else {
      val mmioEndpoint = mmio_axi match {
        case 0 => Module(new NastiErrorSlave).io
        case 1 => io.mmio_axi(0)
      }
      TopUtils.connectTilelinkNasti(mmioEndpoint, ext)
=======
    require(io.mmio_ahb.size + io.mmio_axi.size + io.mmio_tl.size <= 1,
      "Maximum of 1 external MMIO channel supported for now")

    io.mmio_ahb.foreach { ahb =>
      val ext = TileLinkWidthAdapter(mmioNetwork.port("ext"), "MMIO_Outermost")
      TopUtils.connectTilelinkAhb(ahb, ext)(outermostMMIOParams)
    }

    io.mmio_axi.foreach { axi =>
      val ext = TileLinkWidthAdapter(mmioNetwork.port("ext"), "MMIO_Outermost")
      TopUtils.connectTilelinkNasti(axi, ext)(outermostMMIOParams)
    }

    io.mmio_tl.foreach { tl =>
      val ext = TileLinkWidthAdapter(mmioNetwork.port("ext"), "MMIO_Outermost")
      TopUtils.connectTilelink(tl, ext)(outermostMMIOParams)
>>>>>>> 78108195
    }
  }
}

abstract class AbstractOuterMemorySystem(implicit val p: Parameters)
    extends Module with HasTopLevelParameters {
  val io = new Bundle {
    val tiles_cached = Vec(nCachedTilePorts, new ClientTileLinkIO).flip
    val tiles_uncached = Vec(nUncachedTilePorts, new ClientUncachedTileLinkIO).flip
    val incoherent = Vec(nCachedTilePorts, Bool()).asInput
    val mem_axi = Vec(nMemAXIChannels, new NastiIO)
    val mem_ahb = Vec(nMemAHBChannels, new HastiMasterIO)
    val mem_tl  = Vec(nMemTLChannels,  new ClientUncachedTileLinkIO()(outermostParams))
    val mmio = new ClientUncachedTileLinkIO()(p.alterPartial({case TLId => "L2toMMIO"}))
  }
}

/** Use in place of OuterMemorySystem if there are no clients to connect. */
class DummyOuterMemorySystem(implicit p: Parameters) extends AbstractOuterMemorySystem()(p) {
  require(nCachedTilePorts + nUncachedTilePorts == 0)

  io.mem_axi.foreach { axi =>
    axi.ar.valid := Bool(false)
    axi.aw.valid := Bool(false)
    axi.w.valid := Bool(false)
    axi.r.ready := Bool(false)
    axi.b.ready := Bool(false)
  }

  io.mem_ahb.foreach { ahb =>
    ahb.htrans := UInt(0)
    ahb.hmastlock := Bool(false)
    ahb.hwrite := Bool(false)
    ahb.haddr := UInt(0)
    ahb.hburst := UInt(0)
    ahb.hsize := UInt(0)
    ahb.hprot := UInt(0)
  }

  io.mem_tl.foreach { tl =>
    tl.acquire.valid := Bool(false)
    tl.grant.ready := Bool(false)
  }

  io.mmio.acquire.valid := Bool(false)
  io.mmio.grant.ready := Bool(false)
}

/** The whole outer memory hierarchy, including a NoC, some kind of coherence
  * manager agent, and a converter from TileLink to MemIO.
  */ 
class OuterMemorySystem(implicit p: Parameters) extends AbstractOuterMemorySystem()(p) {
  // Create a simple L1toL2 NoC between the tiles and the banks of outer memory
  // Cached ports are first in client list, making sharerToClientId just an indentity function
  // addrToBank is sed to hash physical addresses (of cache blocks) to banks (and thereby memory channels)
  def sharerToClientId(sharerId: UInt) = sharerId
  def addrToBank(addr: UInt): UInt = {
    val isMemory = p(GlobalAddrMap).isInRegion("mem", addr << log2Up(p(CacheBlockBytes)))
    Mux(isMemory,
      if (nBanks > 1) addr(lsb + log2Up(nBanks) - 1, lsb) else UInt(0),
      UInt(nBanks))
  }
  val preBuffering = TileLinkDepths(1,1,2,2,0)
  val l1tol2net = Module(new PortedTileLinkCrossbar(addrToBank, sharerToClientId, preBuffering))

  // Create point(s) of coherence serialization
  val managerEndpoints = List.tabulate(nBanks){id => p(BuildL2CoherenceManager)(id, p)}
  managerEndpoints.foreach { _.incoherent := io.incoherent }

  val mmioManager = Module(new MMIOTileLinkManager()(p.alterPartial({
    case TLId => "L1toL2"
    case InnerTLId => "L1toL2"
    case OuterTLId => "L2toMMIO"
  })))
  io.mmio <> mmioManager.io.outer

  // Wire the tiles to the TileLink client ports of the L1toL2 network,
  // and coherence manager(s) to the other side
  l1tol2net.io.clients_cached <> io.tiles_cached
  l1tol2net.io.clients_uncached <> io.tiles_uncached
  l1tol2net.io.managers <> managerEndpoints.map(_.innerTL) :+ mmioManager.io.inner

  // Create a converter between TileLinkIO and MemIO for each channel
  val outerTLParams = p.alterPartial({ case TLId => "L2toMC" })
  val outermostTLParams = p.alterPartial({case TLId => "Outermost"})
  val backendBuffering = TileLinkDepths(0,0,0,0,0)

  // TODO: the code to print this stuff should live somewhere else
  println("Generated Address Map")
  for ((name, region) <- p(GlobalAddrMap).flatten) {
    println(f"\t$name%s ${region.start}%x - ${region.start + region.size - 1}%x")
  }
  println("Generated Configuration String")
  println(new String(p(ConfigString)))

  val mem_ic = Module(new TileLinkMemoryInterconnect(nBanksPerMemChannel, nMemChannels)(outermostTLParams))

  for ((bank, icPort) <- managerEndpoints zip mem_ic.io.in) {
    val unwrap = Module(new ClientTileLinkIOUnwrapper()(outerTLParams))
    unwrap.io.in <> ClientTileLinkEnqueuer(bank.outerTL, backendBuffering)(outerTLParams)
    TileLinkWidthAdapter(icPort, unwrap.io.out)
  }

  for ((nasti, tl) <- io.mem_axi zip mem_ic.io.out) {
    TopUtils.connectTilelinkNasti(nasti, tl)(outermostTLParams)
    // Memory cache type should be normal non-cacheable bufferable
    // TODO why is this happening here?  Would 0000 (device) be OK instead?
    nasti.ar.bits.cache := UInt("b0011")
    nasti.aw.bits.cache := UInt("b0011")
  }
  
  // Abuse the fact that zip takes the shorter of the two lists
  for ((ahb, tl) <- io.mem_ahb zip mem_ic.io.out) {
    val bridge = Module(new AHBBridge(false)) // no atomics
    ahb <> bridge.io.ahb
    bridge.io.tl <> tl
  }

  for ((mem_tl, tl) <- io.mem_tl zip mem_ic.io.out) {
    TopUtils.connectTilelink(mem_tl, tl)
  }
}<|MERGE_RESOLUTION|>--- conflicted
+++ resolved
@@ -192,13 +192,10 @@
   io.mmio_tl <> uncore.io.mmio_tl
   io.mem_axi <> uncore.io.mem_axi
   io.mem_ahb <> uncore.io.mem_ahb
-<<<<<<< HEAD
+  io.mem_tl <> uncore.io.mem_tl
   
   io.smibit := uncore.io.smibit
   printf("Top.io.smibit: %d\n", io.smibit)
-=======
-  io.mem_tl <> uncore.io.mem_tl
->>>>>>> 78108195
 }
 
 /** Wrapper around everything that isn't a Tile.
@@ -292,30 +289,12 @@
     val bootROM = Module(new ROMSlave(TopUtils.makeBootROM()))
     bootROM.io <> mmioNetwork.port("int:bootrom")
 
-<<<<<<< HEAD
     val ioexample = Module(new SmiExample)
     val ioexample2smi = Module(new SmiIOTileLinkIOConverter(64, p(SmiExampleAddrBits)))
     ioexample2smi.io.tl <> mmioNetwork.port("int:smiexample")
     ioexample.io.smi <> ioexample2smi.io.smi
     io.smibit := ioexample.io.iobit
 
-    // The memory map presently has only one external I/O region
-    val ext = mmioNetwork.port("ext")
-    val mmio_axi = p(NExtMMIOAXIChannels)
-    val mmio_ahb = p(NExtMMIOAHBChannels)
-    require (mmio_axi + mmio_ahb <= 1)
-    
-    if (mmio_ahb == 1) {
-      val ahb = Module(new AHBBridge(true)) // with atomics
-      io.mmio_ahb(0) <> ahb.io.ahb
-      ahb.io.tl <> ext
-    } else {
-      val mmioEndpoint = mmio_axi match {
-        case 0 => Module(new NastiErrorSlave).io
-        case 1 => io.mmio_axi(0)
-      }
-      TopUtils.connectTilelinkNasti(mmioEndpoint, ext)
-=======
     require(io.mmio_ahb.size + io.mmio_axi.size + io.mmio_tl.size <= 1,
       "Maximum of 1 external MMIO channel supported for now")
 
@@ -332,7 +311,6 @@
     io.mmio_tl.foreach { tl =>
       val ext = TileLinkWidthAdapter(mmioNetwork.port("ext"), "MMIO_Outermost")
       TopUtils.connectTilelink(tl, ext)(outermostMMIOParams)
->>>>>>> 78108195
     }
   }
 }
