--- conflicted
+++ resolved
@@ -33,15 +33,11 @@
   }
 }
 
-<<<<<<< HEAD
-class DebugLogicalTreeNode(device: SimpleDevice, f: => OMRegisterMap, debugModuleParams: DebugModuleParams, exportDebugJTAG: Boolean, exportDebugCJTAG: Boolean, exportDebugDMI: Boolean, exportDebugAPB: Boolean) extends LogicalTreeNode {
-=======
 class DebugLogicalTreeNode(
   device: SimpleDevice,
   dmOuter: () => TLDebugModuleOuterAsync,
   dmInner: () => TLDebugModuleInnerAsync
 )(implicit val p: Parameters) extends LogicalTreeNode {
->>>>>>> 923ceb43
   def getOMDebug(resourceBindings: ResourceBindings): Seq[OMComponent] = {
     val nComponents: Int = dmOuter().dmOuter.module.getNComponents()
     val needCustom: Boolean = dmInner().dmInner.module.getNeedCustom()
@@ -65,10 +61,6 @@
         nSupportedHarts = nComponents,
         nAbstractDataWords = cfg.nAbstractDataWords,
         nProgramBufferWords = cfg.nProgramBufferWords,
-<<<<<<< HEAD
-        interfaceType = OMDebug.getDebugInterfaceType(exportDebugJTAG, exportDebugCJTAG, exportDebugDMI, exportDebugAPB),
-      )
-=======
         nDMIAddressSizeBits = cfg.nDMIAddrSize,
         hasSystemBusAccess = cfg.hasBusMaster,
         supportsQuickAccess = cfg.supportQuickAccess,
@@ -100,7 +92,6 @@
         hasAbstractPostExec = true,
         hasClockGate = cfg.clockGate
     )
->>>>>>> 923ceb43
     )
   }
 
